--- conflicted
+++ resolved
@@ -28,11 +28,7 @@
         PREFIX ${FETCHCONTENT_BASE_DIR}/polyfem-test-data
         SOURCE_DIR ${POLYFEM_DATA_DIR}
         GIT_REPOSITORY https://github.com/polyfem/polyfem-data
-<<<<<<< HEAD
-        GIT_TAG 969783a8f3634e55b55958700fb8eb732221ed53
-=======
         GIT_TAG 7c94ecd
->>>>>>> 076bf15d
         CONFIGURE_COMMAND ""
         BUILD_COMMAND ""
         INSTALL_COMMAND ""

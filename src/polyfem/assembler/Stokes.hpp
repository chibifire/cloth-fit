#pragma once

#include <polyfem/Common.hpp>

#include <polyfem/assembler/ElementAssemblyValues.hpp>
#include <polyfem/basis/ElementBases.hpp>

#include <polyfem/utils/AutodiffTypes.hpp>

#include <Eigen/Dense>
#include <functional>

namespace polyfem
{
	namespace assembler
	{
		//stokes local assembler for velocity
		class StokesVelocity
		{
		public:
			// res is R^{dim²}
			Eigen::Matrix<double, Eigen::Dynamic, 1, 0, 9, 1>
			assemble(const ElementAssemblyValues &vals, const int i, const int j, const QuadratureVector &da) const;

			//not implemented!
			Eigen::Matrix<double, Eigen::Dynamic, 1, 0, 3, 1>
			compute_rhs(const AutodiffHessianPt &pt) const;

			void set_size(const int size);
			inline int size() const { return size_; }

			void add_multimaterial(const int index, const json &params);

			void compute_norm_velocity(const basis::ElementBases &bs, const basis::ElementBases &gbs, const Eigen::MatrixXd &local_pts, const Eigen::MatrixXd &velocity, Eigen::MatrixXd &norms) const;
			void compute_stress_tensor(const basis::ElementBases &bs, const basis::ElementBases &gbs, const Eigen::MatrixXd &local_pts, const Eigen::MatrixXd &velocity, Eigen::MatrixXd &tensor) const;

		private:
			int size_ = 2;
			double viscosity_ = 1;
		};

		//stokes mixed assembler (velocity phi and pressure psi)
		class StokesMixed
		{
		public:
			// res is R^{dim}
			Eigen::Matrix<double, Eigen::Dynamic, 1, 0, 3, 1>
			assemble(const ElementAssemblyValues &psi_vals, const ElementAssemblyValues &phi_vals, const int i, const int j, const QuadratureVector &da) const;

			Eigen::Matrix<double, Eigen::Dynamic, 1, 0, 3, 1>
			compute_rhs(const AutodiffHessianPt &pt) const;

			void set_size(const int size);

			inline int rows() const { return size_; }
			inline int cols() const { return 1; }

			void add_multimaterial(const int index, const json &params) {}

		private:
			int size_ = 2;
		};

		//pressure only for stokes is zero
		class StokesPressure
		{
		public:
			// res is R^{dim²}
			Eigen::Matrix<double, 1, 1>
			assemble(const ElementAssemblyValues &vals, const int i, const int j, const QuadratureVector &da) const;

			Eigen::Matrix<double, 1, 1>
			compute_rhs(const AutodiffHessianPt &pt) const;

			inline int size() const { return 1; }

<<<<<<< HEAD
			void add_multimaterial(const int index, const json &params) {}
=======
			void set_parameters(const json &params);

		private:
			double delta1_ = 0;
			double delta2_ = 0;
>>>>>>> 043f48ff
		};
	} // namespace assembler
} // namespace polyfem<|MERGE_RESOLUTION|>--- conflicted
+++ resolved
@@ -74,15 +74,12 @@
 
 			inline int size() const { return 1; }
 
-<<<<<<< HEAD
 			void add_multimaterial(const int index, const json &params) {}
-=======
 			void set_parameters(const json &params);
 
 		private:
 			double delta1_ = 0;
 			double delta2_ = 0;
->>>>>>> 043f48ff
 		};
 	} // namespace assembler
 } // namespace polyfem
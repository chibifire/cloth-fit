--- conflicted
+++ resolved
@@ -230,13 +230,6 @@
 								for (int m = 0; m < size(); ++m)
 								{
 									const double local_value = stiffness_val(n * size() + m);
-<<<<<<< HEAD
-									// if (std::abs(local_value) < 1e-30)
-									// {
-									// 	continue;
-									// }
-=======
->>>>>>> ef52b719
 
 									// loop over the global nodes corresponding to local element (useful for non-conforming cases)
 									for (size_t ii = 0; ii < global_i.size(); ++ii)
@@ -457,13 +450,6 @@
 							for (int m = 0; m < cols(); ++m)
 							{
 								const double local_value = stiffness_val(n * cols() + m);
-<<<<<<< HEAD
-								// if (std::abs(local_value) < 1e-30)
-								// {
-								// 	continue;
-								// }
-=======
->>>>>>> ef52b719
 
 								for (size_t ii = 0; ii < global_i.size(); ++ii)
 								{
@@ -632,13 +618,6 @@
 					for (int m = 0; m < size(); ++m)
 					{
 						const double local_value = val(j * size() + m);
-<<<<<<< HEAD
-						// if (std::abs(local_value) < 1e-30)
-						// {
-						// 	continue;
-						// }
-=======
->>>>>>> ef52b719
 
 						for (size_t jj = 0; jj < global_j.size(); ++jj)
 						{

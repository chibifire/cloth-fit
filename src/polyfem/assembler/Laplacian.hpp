#pragma once

#include <polyfem/assembler/Assembler.hpp>
#include <polyfem/utils/AutodiffTypes.hpp>

// local assembler for laplace equation
namespace polyfem
{
	namespace assembler
	{
		class Laplacian : public LinearAssembler
		{
		public:
			using LinearAssembler::assemble;

			std::string name() const override { return "Laplacian"; }
			std::map<std::string, ParamFunc> parameters() const override { return std::map<std::string, ParamFunc>(); }

			// computes local stiffness matrix (1x1) for bases i,j
			Eigen::Matrix<double, Eigen::Dynamic, 1, 0, 9, 1> assemble(const LinearAssemblerData &data) const override;

			// uses autodiff to compute the rhs for a fabricated solution
			// in this case it just return pt.getHessian().trace()
			// pt is the evaluation of the solution at a point
			VectorNd compute_rhs(const AutodiffHessianPt &pt) const override;

			// kernel of the pde, used in kernel problem
<<<<<<< HEAD
			Eigen::Matrix<AutodiffScalarGrad, Eigen::Dynamic, 1, 0, 3, 1> kernel(const int dim, const AutodiffScalarGrad &r) const;

			// this is a scalar assembler, size is always 1
			inline int size() const { return 1; }

			// laplacian has no parameters.
			// in case these are passes trough params
			void add_multimaterial(const int index, const json &params) {}

			void compute_stress_grad_multiply_mat(const int el_id, const Eigen::MatrixXd &local_pts, const Eigen::MatrixXd &global_pts, const Eigen::MatrixXd &grad_u_i, const Eigen::MatrixXd &mat, Eigen::MatrixXd &stress, Eigen::MatrixXd &result) const;
			void compute_stiffness_tensor(const assembler::ElementAssemblyValues &vals, const Eigen::MatrixXd &local_pts, const Eigen::MatrixXd &displacement, Eigen::MatrixXd &tensor) const;

			//laplacian has no parameters.
			//in case these are passes trough params
			void set_parameters(const json &params) {}
=======
			Eigen::Matrix<AutodiffScalarGrad, Eigen::Dynamic, 1, 0, 3, 1> kernel(const int dim, const AutodiffGradPt &rvect, const AutodiffScalarGrad &r) const override;
>>>>>>> dd2ae774
		};
	} // namespace assembler
} // namespace polyfem<|MERGE_RESOLUTION|>--- conflicted
+++ resolved
@@ -24,26 +24,11 @@
 			// pt is the evaluation of the solution at a point
 			VectorNd compute_rhs(const AutodiffHessianPt &pt) const override;
 
+			void compute_stress_grad_multiply_mat(const int el_id, const Eigen::MatrixXd &local_pts, const Eigen::MatrixXd &global_pts, const Eigen::MatrixXd &grad_u_i, const Eigen::MatrixXd &mat, Eigen::MatrixXd &stress, Eigen::MatrixXd &result) const override;
+			void compute_stiffness_value(const assembler::ElementAssemblyValues &vals, const Eigen::MatrixXd &local_pts, const Eigen::MatrixXd &displacement, Eigen::MatrixXd &tensor) const override;
+
 			// kernel of the pde, used in kernel problem
-<<<<<<< HEAD
-			Eigen::Matrix<AutodiffScalarGrad, Eigen::Dynamic, 1, 0, 3, 1> kernel(const int dim, const AutodiffScalarGrad &r) const;
-
-			// this is a scalar assembler, size is always 1
-			inline int size() const { return 1; }
-
-			// laplacian has no parameters.
-			// in case these are passes trough params
-			void add_multimaterial(const int index, const json &params) {}
-
-			void compute_stress_grad_multiply_mat(const int el_id, const Eigen::MatrixXd &local_pts, const Eigen::MatrixXd &global_pts, const Eigen::MatrixXd &grad_u_i, const Eigen::MatrixXd &mat, Eigen::MatrixXd &stress, Eigen::MatrixXd &result) const;
-			void compute_stiffness_tensor(const assembler::ElementAssemblyValues &vals, const Eigen::MatrixXd &local_pts, const Eigen::MatrixXd &displacement, Eigen::MatrixXd &tensor) const;
-
-			//laplacian has no parameters.
-			//in case these are passes trough params
-			void set_parameters(const json &params) {}
-=======
 			Eigen::Matrix<AutodiffScalarGrad, Eigen::Dynamic, 1, 0, 3, 1> kernel(const int dim, const AutodiffGradPt &rvect, const AutodiffScalarGrad &r) const override;
->>>>>>> dd2ae774
 		};
 	} // namespace assembler
 } // namespace polyfem
#include <filesystem>

#include <CLI/CLI.hpp>
#include <polyfem/solver/Optimizations.hpp>

#include <polyfem/State.hpp>
#include <polyfem/utils/StringUtils.hpp>
#include <polyfem/utils/Logger.hpp>
#include <polyfem/utils/JSONUtils.hpp>

#include <polyfem/assembler/AssemblerUtils.hpp>
#include <polyfem/time_integrator/ImplicitTimeIntegrator.hpp>
#include <polysolve/LinearSolver.hpp>

#include <algorithm>

#include <time.h>

using namespace polyfem;
using namespace polysolve;
using namespace Eigen;

bool has_arg(const CLI::App &command_line, const std::string &value)
{
	const auto *opt = command_line.get_option_no_throw(value.size() == 1 ? ("-" + value) : ("--" + value));
	if (!opt)
		return false;

	return opt->count() > 0;
}

void print_centers(const std::vector<Eigen::VectorXd> &centers)
{
	std::cout << "[";
	for (int c = 0; c < centers.size(); c++)
	{
		const auto &center = centers[c];
		std::cout << "[";
		for (int d = 0; d < center.size(); d++)
		{
			std::cout << center(d);
			if (d < center.size() - 1)
				std::cout << ", ";
		}
		if (c < centers.size() - 1)
			std::cout << "],";
		else
			std::cout << "]";
	}
	std::cout << "]\n";
}

void print_centers(const Eigen::MatrixXd &centers, const std::vector<bool> &active_mask)
{
	std::cout << "[";
	for (int c = 0; c < centers.rows(); c++)
	{
		if (!active_mask[c])
			continue;
		std::cout << "[";
		for (int d = 0; d < centers.cols(); d++)
		{
			std::cout << centers(c, d);
			if (d < centers.cols() - 1)
				std::cout << ", ";
		}
		if (c < centers.rows() - 1)
			std::cout << "],";
		else
			std::cout << "]";
	}
	std::cout << "]\n";
}

void vector2matrix(const Eigen::VectorXd &vec, Eigen::MatrixXd &mat)
{
	int size = sqrt(vec.size());
	assert(size * size == vec.size());

	mat.resize(size, size);
	for (int i = 0; i < size; i++)
		for (int j = 0; j < size; j++)
			mat(i, j) = vec(i * size + j);
}

int main(int argc, char **argv)
{
	using namespace std::filesystem;

	CLI::App command_line{"polyfem"};

	// Eigen::setNbThreads(1);
	size_t max_threads = std::min((size_t)32, std::numeric_limits<size_t>::max());
	command_line.add_option("--max_threads", max_threads, "Maximum number of threads");

	std::string json_file = "";
	command_line.add_option("-j,--json", json_file, "Simulation json file")->check(CLI::ExistingFile);

	std::string hdf5_file = "";
	command_line.add_option("--hdf5", hdf5_file, "Simulation hdf5 file")->check(CLI::ExistingFile);

	std::string output_dir = "";
	command_line.add_option("-o,--output_dir", output_dir, "Directory for output files")->check(CLI::ExistingDirectory | CLI::NonexistentPath);

	bool is_quiet = false;
	command_line.add_flag("--quiet", is_quiet, "Disable cout for logging");

	std::string log_file = "";
	command_line.add_option("--log_file", log_file, "Log to a file");

	const std::set<std::string> valid_opt_types = {"material", "shape", "initial", "control"};

	const std::set<std::string> matching_types = {"exact-center", "sine", "exact", "sdf", "center-data", "last-center", "marker-data"};

	const std::vector<std::pair<std::string, spdlog::level::level_enum>>
		SPDLOG_LEVEL_NAMES_TO_LEVELS = {
			{"trace", spdlog::level::trace},
			{"debug", spdlog::level::debug},
			{"info", spdlog::level::info},
			{"warning", spdlog::level::warn},
			{"error", spdlog::level::err},
			{"critical", spdlog::level::critical},
			{"off", spdlog::level::off}};
	spdlog::level::level_enum log_level = spdlog::level::debug;
	command_line.add_option("--log_level", log_level, "Log level")
		->transform(CLI::CheckedTransformer(SPDLOG_LEVEL_NAMES_TO_LEVELS, CLI::ignore_case));

	CLI11_PARSE(command_line, argc, argv);

	std::vector<std::string> names;
	std::vector<Eigen::MatrixXi> cells;
	std::vector<Eigen::MatrixXd> vertices;

	State state(max_threads);
	state.init_logger(log_file, log_level, false);

	std::string target_path, matching_type, opt_type;
	std::vector<std::string> opt_types;

	json opt_params, objective_params;
	std::string transient_integral_type = "";

	if (!output_dir.empty())
		create_directories(output_dir);

	Eigen::MatrixXd control_points, tangents, delta;
	Eigen::Vector3d target_position;
	target_position.setZero();
	if (!json_file.empty())
	{
		std::ifstream file(json_file);

		json in_args = json({});
		if (file.is_open())
			file >> in_args;
		else
			logger().error("unable to open {} file", json_file);
		file.close();

		in_args["root_path"] = json_file;
		state.init(in_args, false, output_dir);
	}
	else
	{
		logger().error("No json provided!");
		return EXIT_FAILURE;
	}

	opt_params = state.args["optimization"];
	if (opt_params["parameters"].size() > 0)
	{
		if (opt_params["parameters"].size() == 1)
		{
			opt_type = opt_params["parameters"][0]["type"];
			assert(valid_opt_types.count(opt_type));
		}
		else
			for (int i = 0; i < opt_params["parameters"].size(); ++i)
			{
				opt_types.push_back(opt_params["parameters"][i]["type"]);
				assert(valid_opt_types.count(opt_types[i]));
			}
	}
	else
		throw std::runtime_error("No optimization parameter specified!");

	if (opt_params["functionals"].size() > 0)
	{
		objective_params = opt_params["functionals"][0];

		if (objective_params["type"] != "trajectory" && objective_params["type"] != "height")
			throw std::runtime_error("Unrecognized functional!");

		transient_integral_type = objective_params["transient_integral_type"];

		if (objective_params["type"] == "trajectory")
		{
			matching_type = objective_params["matching"];
			target_path = objective_params["path"];

			if (matching_type == "last-center")
			{
				int i = 0;
				for (double x : objective_params["target_position"].get<std::vector<double>>())
				{
					if (i >= target_position.size())
						break;
					target_position(i) = x;
					i++;
				}
			}
			else if (matching_type == "sdf")
			{
				double dim;
				control_points.setZero(objective_params["control_points"].size(), objective_params["control_points"][0].size());
				for (int i = 0; i < objective_params["control_points"].size(); ++i)
				{
					dim = objective_params["control_points"][i].size();
					for (int j = 0; j < objective_params["control_points"][i].size(); ++j)
						control_points(i, j) = objective_params["control_points"][i][j].get<double>();
				}
				tangents.setZero(objective_params["tangents"].size(), objective_params["tangents"][0].size());
				for (int i = 0; i < objective_params["tangents"].size(); ++i)
					for (int j = 0; j < objective_params["tangents"][i].size(); ++j)
						tangents(i, j) = objective_params["tangents"][i][j].get<double>();

				delta.setZero(objective_params["delta"].size(), 1);
				for (int i = 0; i < delta.size(); ++i)
					delta(i) = objective_params["delta"][i].get<double>();
			}
		}
	}
	else
		throw std::runtime_error("No functional specifed in json!");

	State state_reference(max_threads);
	state_reference.init_logger(log_file, state.args["optimization"]["output"]["solve_log_level"], false);
	if (objective_params["type"] == "trajectory" && utils::StringUtils::startswith(matching_type, "exact"))
	{
		if (!target_path.empty())
		{
			std::ifstream file(target_path);

			json target_in_args = json({});
			if (file.is_open())
				file >> target_in_args;
			else
				logger().error("unable to open {} file", target_path);
			file.close();

			target_in_args["root_path"] = target_path;
			target_in_args["optimization"]["enabled"] = true;
			state_reference.init(target_in_args, false, output_dir);
		}
		else
			throw std::runtime_error("Target json input missing!");

		logger().info("Start reference solve...");

		state_reference.load_mesh();

		// Mesh was not loaded successfully; load_mesh() logged the error.
		if (state_reference.mesh == nullptr)
		{
			// Cannot proceed without a mesh.
			return EXIT_FAILURE;
		}

		state_reference.stats.compute_mesh_stats(*state_reference.mesh);
		state_reference.build_basis();

		if (state_reference.problem->is_time_dependent())
		{
			state_reference.output_dir = "target";
			std::filesystem::create_directories(state_reference.output_dir);
		}

		state_reference.assemble_rhs();
		state_reference.assemble_stiffness_mat();
		state_reference.solve_problem();

		if (!state_reference.problem->is_time_dependent())
		{
			// state_reference.save_vtu(state_reference.resolve_output_path("target.vtu"), 0.);
			state_reference.out_geom.export_data(
				state_reference,
				!state_reference.args["time"].is_null(),
				1, 1, // tend, dt,
				io::OutGeometryData::ExportOptions(state_reference.args, state_reference.mesh->is_linear(), state_reference.problem->is_scalar(), state_reference.solve_export_to_file),
				state_reference.resolve_output_path("target.vtu"), // vis_mesh_path,
				"", // nodes_path,
				"", // solution_path,
				"", // stress_path,
				"", // mises_path,
				state_reference.is_contact_enabled(), state_reference.solution_frames);
		}

		logger().info("Reference solve done!");
	}

	state.load_mesh();

	if (state.is_contact_enabled() && !state.args["solver"]["contact"]["barrier_stiffness"].is_number())
	{
		logger().error("Not fixing the barrier stiffness in optimization!");
		return EXIT_FAILURE;
	}

	// Mesh was not loaded successfully; load_mesh() logged the error.
	if (state.mesh == nullptr)
	{
		// Cannot proceed without a mesh.
		return EXIT_FAILURE;
	}

<<<<<<< HEAD
	std::set<int> interested_body_ids;
	if (trajectory_params.contains("interested_body_ids"))
	{
		const auto &interested_bodies = trajectory_params["interested_body_ids"].get<std::vector<int>>();
		interested_body_ids = std::set(interested_bodies.begin(), interested_bodies.end());
	}

	std::set<int> interested_boundary_ids;
	if (trajectory_params.contains("interested_boundary_ids"))
	{
		const auto &interested_boundaries = trajectory_params["interested_boundary_ids"].get<std::vector<int>>();
		interested_boundary_ids = std::set(interested_boundaries.begin(), interested_boundaries.end());
	}

	std::set<int> reference_cached_body_ids;
	if (matching_type == "exact")
	{
		if (trajectory_params.contains("reference_cached_body_ids"))
		{
			const auto &ref_cached = trajectory_params["reference_cached_body_ids"].get<std::vector<int>>();
			reference_cached_body_ids = std::set(ref_cached.begin(), ref_cached.end());
		}
		else if (interested_body_ids.size() != 0)
		{
			reference_cached_body_ids = interested_body_ids;
		}
	}

	state.stats.compute_mesh_stats(*state.mesh);
=======
	state.compute_mesh_stats();
>>>>>>> db87748c
	state.build_basis();

	state.assemble_rhs();
	state.assemble_stiffness_mat();

	assert(state.formulation() == "LinearElasticity" || state.formulation() == "NeoHookean");
	std::shared_ptr<CompositeFunctional> func;
	if (objective_params["type"] == "trajectory")
	{
		if (matching_type == "exact")
			func = CompositeFunctional::create("Trajectory");
		else if (matching_type == "sdf")
			func = CompositeFunctional::create("SDFTrajectory");
		else if (matching_type == "exact-center")
			func = CompositeFunctional::create("CenterTrajectory");
		else if (matching_type == "last-center")
			func = CompositeFunctional::create("CenterXZTrajectory");
		else if (matching_type == "sine")
			func = CompositeFunctional::create("TargetY");
		else if (matching_type == "center-data")
			func = CompositeFunctional::create("CenterXYTrajectory");
		else if (matching_type == "marker-data")
			func = CompositeFunctional::create("NodeTrajectory");
		else
			logger().error("Invalid matching type!");
	}
	else if (objective_params["type"] == "height")
	{
		func = CompositeFunctional::create("Height");
	}

	if (transient_integral_type != "")
		func->set_transient_integral_type(transient_integral_type);

	std::set<int> interested_body_ids;
	const auto &interested_bodies = objective_params["volume_selection"].get<std::vector<int>>();
	interested_body_ids = std::set(interested_bodies.begin(), interested_bodies.end());

	std::set<int> interested_boundary_ids;
	const auto &interested_boundaries = objective_params["surface_selection"].get<std::vector<int>>();
	interested_boundary_ids = std::set(interested_boundaries.begin(), interested_boundaries.end());

	func->set_interested_ids(interested_body_ids, interested_boundary_ids);

	if (matching_type == "exact")
	{
		auto &f = *dynamic_cast<TrajectoryFunctional *>(func.get());

		std::set<int> reference_cached_body_ids;
		if (objective_params["type"] == "trajectory" && matching_type == "exact")
		{
			if (objective_params["reference_cached_body_ids"].size() > 0)
			{
				const auto &ref_cached = objective_params["reference_cached_body_ids"].get<std::vector<int>>();
				reference_cached_body_ids = std::set(ref_cached.begin(), ref_cached.end());
			}
			else
			{
				reference_cached_body_ids = interested_body_ids;
			}
		}

		f.set_reference(&state_reference, state, reference_cached_body_ids);
	}
	else if (matching_type == "sdf")
	{
		// TODO: Ingest this data from the json.
		auto &f = *dynamic_cast<SDFTrajectoryFunctional *>(func.get());
		if (control_points.size() == 0 || tangents.size() == 0)
		{
			control_points.setZero(2, 2);
			control_points << 1.2, -1.7,
				1.2, 1.7;
			tangents.setZero(2, 2);
			tangents << 2.5, 2,
				-1.0, 1;
		}
		if (delta.size() == 0)
		{
			delta.setZero(1, 2);
			delta << 0.01, 0.01;
		}
		logger().info("Control points are: {}", control_points);
		logger().info("Tangents are: {}", tangents);
		f.set_spline_target(control_points, tangents, delta);
		f.set_transient_integral_type("final");
	}
	else if (matching_type == "exact-center")
	{
		auto &f = *dynamic_cast<CenterTrajectoryFunctional *>(func.get());
		std::vector<Eigen::VectorXd> barycenters;
		f.get_barycenter_series(state_reference, barycenters);
		f.set_center_series(barycenters);
		std::cout << "Centers: ";
		for (auto x : barycenters)
			std::cout << x.transpose() << ", ";
		std::cout << "\n";
	}
	else if (matching_type == "last-center")
	{
		auto &f = *dynamic_cast<CenterXZTrajectoryFunctional *>(func.get());
		f.set_transient_integral_type("final");
		std::vector<Eigen::VectorXd> barycenters(1);
		barycenters[0] = target_position;
		f.set_center_series(barycenters);
	}
	else if (matching_type == "sine")
	{
		auto &f = *dynamic_cast<TargetYFunctional *>(func.get());
		f.set_target_function([](const double x) {
			return sin(x) * 0.7;
		});
		f.set_target_function_derivative([](const double x) {
			return cos(x) * 0.7;
		});
	}
	else if (matching_type == "center-data")
	{
		auto &f = *dynamic_cast<CenterXYTrajectoryFunctional *>(func.get());
		std::ifstream infile(target_path);
		std::vector<Eigen::VectorXd> centers;
		double x = 0, y = 0;
		Eigen::VectorXd center;
		center.setZero(3);
		while (infile.good())
		{
			infile >> x;
			infile >> y;
			center(0) = x / 100;
			center(1) = y / 100; // cm to m
			centers.push_back(center);
		}
		infile.close();
		f.set_center_series(centers);
		f.set_transient_integral_type("uniform");
		print_centers(centers);
	}
	else if (matching_type == "marker-data")
	{
		const std::string scene = state.args["optimization"]["name"];
		auto &f = *dynamic_cast<NodeTrajectoryFunctional *>(func.get());
		std::ifstream infile(target_path);
		std::vector<Eigen::VectorXd> markers;
		std::vector<Eigen::VectorXd> marker_rest_position;
		Eigen::VectorXd center(3);
		center << 0, 0, 0;
		while (infile.good())
		{
			if (scene == "Unit-Cell")
			{
				infile >> center(0);
				infile >> center(1);
				infile >> center(2);
				marker_rest_position.push_back(center);
			}

			infile >> center(0);
			infile >> center(1);
			infile >> center(2);
			markers.push_back(center);
		}
		infile.close();

		if (scene != "Unit-Cell")
		{
			if (markers.size() != 25)
				logger().error("Wrong sample number for compressed cube!");
			marker_rest_position.resize(25);
			for (int y = 0; y < 5; y++)
				for (int z = 0; z < 5; z++)
				{
					center << 0.02, -0.02 + 0.01 * y, -0.02 + 0.01 * z;
					marker_rest_position[y + 5 * z] = center;
				}
		}

		// markers to nodes
		Eigen::MatrixXd targets;
		targets.setZero(state.n_bases, state.mesh->dimension());
		std::vector<bool> active_mask(state.n_bases, false);
		Eigen::MatrixXd V;
		Eigen::MatrixXi F;
		state.get_vf(V, F, false);
		assert(targets.rows() == V.rows());
		for (int s = 0; s < marker_rest_position.size(); s++)
		{
			if (scene != "Unit-Cell")
				if (s == 3) // wrong data
					continue;
			double min_dist = std::numeric_limits<double>::max();
			int min_dist_id = -1;
			for (int v = 0; v < V.rows(); v++)
			{
				if ((V.row(v) - marker_rest_position[s].transpose()).norm() < min_dist)
				{
					min_dist_id = v;
					min_dist = (V.row(v) - marker_rest_position[s].transpose()).norm();
				}
			}
			if (active_mask[min_dist_id])
				logger().error("Same node has different markers!!");
			else if (min_dist > 1e-4)
			{
				logger().error("Too large err {} between {} and {}!!", min_dist, V.row(min_dist_id), marker_rest_position[s].transpose());
			}
			targets.row(min_dist_id) = markers[s];
			active_mask[min_dist_id] = true;
		}
		f.set_active_vertex_mask(active_mask);
		f.set_target_vertex_positions(targets);
		print_centers(targets, active_mask);
	}

	// shape optimization
	if (opt_type == "shape")
		shape_optimization(state, func);
	else if (opt_type == "material")
		material_optimization(state, func);
	else if (opt_type == "initial")
		initial_condition_optimization(state, func);
	else if (opt_type == "control")
		control_optimization(state, func);
	else if (opt_type == "" && opt_types.size() > 0)
		general_optimization(state, func);
	else
		logger().error("Invalid optimization type!");

	return EXIT_SUCCESS;
}<|MERGE_RESOLUTION|>--- conflicted
+++ resolved
@@ -313,39 +313,7 @@
 		return EXIT_FAILURE;
 	}
 
-<<<<<<< HEAD
-	std::set<int> interested_body_ids;
-	if (trajectory_params.contains("interested_body_ids"))
-	{
-		const auto &interested_bodies = trajectory_params["interested_body_ids"].get<std::vector<int>>();
-		interested_body_ids = std::set(interested_bodies.begin(), interested_bodies.end());
-	}
-
-	std::set<int> interested_boundary_ids;
-	if (trajectory_params.contains("interested_boundary_ids"))
-	{
-		const auto &interested_boundaries = trajectory_params["interested_boundary_ids"].get<std::vector<int>>();
-		interested_boundary_ids = std::set(interested_boundaries.begin(), interested_boundaries.end());
-	}
-
-	std::set<int> reference_cached_body_ids;
-	if (matching_type == "exact")
-	{
-		if (trajectory_params.contains("reference_cached_body_ids"))
-		{
-			const auto &ref_cached = trajectory_params["reference_cached_body_ids"].get<std::vector<int>>();
-			reference_cached_body_ids = std::set(ref_cached.begin(), ref_cached.end());
-		}
-		else if (interested_body_ids.size() != 0)
-		{
-			reference_cached_body_ids = interested_body_ids;
-		}
-	}
-
 	state.stats.compute_mesh_stats(*state.mesh);
-=======
-	state.compute_mesh_stats();
->>>>>>> db87748c
 	state.build_basis();
 
 	state.assemble_rhs();

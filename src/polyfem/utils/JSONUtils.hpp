#pragma once

#include <polyfem/Common.hpp>

#include <igl/PI.h>

namespace polyfem
{
	namespace utils
	{
<<<<<<< HEAD
		void log_and_throw_error(const std::string &msg);

		void apply_default_params(json &args);
=======
		void apply_common_params(json &args);
>>>>>>> db9b471e

		// Templated degree to radians so a scalar or vector can be given
		template <typename T>
		inline T deg2rad(T deg)
		{
			return deg / 180 * igl::PI;
		}

		// Converts a JSON rotation expressed in the given rotation mode to a 3D rotation matrix.
		// NOTE: mode is a copy because the mode will be transformed to be case insensitive
		Eigen::Matrix3d to_rotation_matrix(const json &jr, std::string mode = "xyz");

		bool is_param_valid(const json &params, const std::string &key);
	} // namespace utils
} // namespace polyfem

namespace nlohmann
{
	template <typename T, int dim, int max_dim = dim>
	using Vector = Eigen::Matrix<T, dim, 1, Eigen::ColMajor, max_dim, 1>;
	template <typename T, int dim, int max_dim = dim>
	using RowVector = Eigen::Matrix<T, 1, dim, Eigen::RowMajor, 1, max_dim>;

	template <typename T, int dim, int max_dim>
	struct adl_serializer<Vector<T, dim, max_dim>>
	{
		static void to_json(json &j, const Vector<T, dim, max_dim> &v)
		{
			j = std::vector<T>(v.data(), v.data() + v.size());
		}

		static void from_json(const json &j, Vector<T, dim, max_dim> &v)
		{
			auto jv = j.get<std::vector<T>>();
			v = Eigen::Map<Vector<T, dim, max_dim>>(jv.data(), long(jv.size()));
		}
	};

	template <typename T, int dim, int max_dim>
	struct adl_serializer<RowVector<T, dim, max_dim>>
	{
		static void to_json(json &j, const RowVector<T, dim, max_dim> &v)
		{
			j = std::vector<T>(v.data(), v.data() + v.size());
		}

		static void from_json(const json &j, RowVector<T, dim, max_dim> &v)
		{
			auto jv = j.get<std::vector<T>>();
			v = Eigen::Map<Vector<T, dim, max_dim>>(jv.data(), long(jv.size()));
		}
	};
} // namespace nlohmann<|MERGE_RESOLUTION|>--- conflicted
+++ resolved
@@ -8,13 +8,7 @@
 {
 	namespace utils
 	{
-<<<<<<< HEAD
-		void log_and_throw_error(const std::string &msg);
-
-		void apply_default_params(json &args);
-=======
 		void apply_common_params(json &args);
->>>>>>> db9b471e
 
 		// Templated degree to radians so a scalar or vector can be given
 		template <typename T>

--- conflicted
+++ resolved
@@ -2076,11 +2076,7 @@
 			writer.add_field("sidesets", b_sidesets);
 			// Write the solution last so it is the default for warp-by-vector
 			writer.add_field("solution", fun);
-<<<<<<< HEAD
-			writer.write_mesh(path, points, cells, false);
-=======
 			writer.write_mesh(path, points, cells, false, false);
->>>>>>> 83db8755
 		}
 	}
 

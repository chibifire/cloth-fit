#pragma once

#include <polyfem/Common.hpp>

#include <polyfem/basis/ElementBases.hpp>
#include <polyfem/basis/InterfaceData.hpp>

#include <polyfem/assembler/ElementAssemblyValues.hpp>
#include <polyfem/assembler/AssemblyValsCache.hpp>
#include <polyfem/assembler/RhsAssembler.hpp>
#include <polyfem/assembler/Problem.hpp>
#include <polyfem/assembler/AssemblerUtils.hpp>

#include <polyfem/mesh/Mesh.hpp>
#include <polyfem/mesh/Obstacle.hpp>
#include <polyfem/mesh/MeshNodes.hpp>
#include <polyfem/mesh/LocalBoundary.hpp>

#include <polyfem/utils/StringUtils.hpp>
#include <polyfem/utils/ElasticityUtils.hpp>
#include <polyfem/utils/Logger.hpp>

#include <polyfem/output/OutData.hpp>

#include <polysolve/LinearSolver.hpp>

#include <Eigen/Dense>
#include <Eigen/Sparse>

#ifdef POLYFEM_WITH_TBB
#include <tbb/global_control.h>
#endif

#include <memory>
#include <string>

#include <ipc/collision_mesh.hpp>
#include <ipc/utils/logger.hpp>

// Forward declaration
namespace cppoptlib
{
	template <typename ProblemType>
	class NonlinearSolver;
}

namespace polyfem
{
	namespace mesh
	{
		class Mesh2D;
		class Mesh3D;
	} // namespace mesh

	namespace solver
	{
		class NLProblem;

		class ContactForm;
		class FrictionForm;
		class BodyForm;
		class ALForm;
		class InertiaForm;
		class ElasticForm;
	} // namespace solver

	namespace time_integrator
	{
		class ImplicitTimeIntegrator;
	} // namespace time_integrator

	/// class to store time stepping data
	class SolveData
	{
	public:
		std::shared_ptr<assembler::RhsAssembler> rhs_assembler;
		std::shared_ptr<solver::NLProblem> nl_problem;

		std::shared_ptr<solver::ContactForm> contact_form;
		std::shared_ptr<solver::BodyForm> body_form;
		std::shared_ptr<solver::ALForm> al_form;
		std::shared_ptr<solver::FrictionForm> friction_form;
		std::shared_ptr<solver::InertiaForm> inertia_form;
		std::shared_ptr<solver::ElasticForm> elastic_form;

		std::shared_ptr<time_integrator::ImplicitTimeIntegrator> time_integrator;

		/// @brief update the barrier stiffness for the forms
		/// @param x current solution
		void updated_barrier_stiffness(const Eigen::VectorXd &x);

		/// @brief updates the dt inside the different forms
		void update_dt();
	};

	/// main class that contains the polyfem solver and all its state
	class State
	{
	public:
		//---------------------------------------------------
		//-----------------initializtion---------------------
		//---------------------------------------------------

		~State() = default;
		/// Constructor
		/// @param[in] max_threads max number of threads
		State(const unsigned int max_threads = std::numeric_limits<unsigned int>::max());

		/// initialize the polyfem solver with a json settings
		/// @param[in] args input arguments
		/// @param[in] strict_validation strict validation of input
		/// @param[in] output_dir output directory
		void init(const json &args, const bool strict_validation, const std::string &output_dir = "", const bool fallback_solver = false);

		/// initialize time settings if args contains "time"
		void init_time();

		/// main input arguments containing all defaults
		json args;

		//---------------------------------------------------
		//-----------------logger----------------------------
		//---------------------------------------------------

		/// initalizing the logger
		/// @param[in] log_file is to write it to a file (use log_file="") to output to stdout
		/// @param[in] log_level 0 all message, 6 no message. 2 is info, 1 is debug
		/// @param[in] is_quit quiets the log
		void init_logger(const std::string &log_file, const spdlog::level::level_enum log_level, const bool is_quiet);

		/// initalizing the logger writes to an output stream
		/// @param[in] os output stream
		/// @param[in] log_level 0 all message, 6 no message. 2 is info, 1 is debug
		void init_logger(std::ostream &os, const spdlog::level::level_enum log_level);

		/// change log level
		/// @param[in] log_level 0 all message, 6 no message. 2 is info, 1 is debug
		void set_log_level(const spdlog::level::level_enum log_level)
		{
			spdlog::set_level(log_level);
			logger().set_level(log_level);
			ipc::logger().set_level(log_level);
		}

		/// gets the output log as json
		/// this is *not* what gets printed but more informative
		/// information, eg it contains runtimes, errors, etc.
		std::string get_log()
		{
			std::stringstream ss;
			save_json(ss);
			return ss.str();
		}

	private:
		/// initalizing the logger meant for internal usage
		void init_logger(const std::vector<spdlog::sink_ptr> &sinks, const spdlog::level::level_enum log_level);

	public:
		//---------------------------------------------------
		//-----------------assembly--------------------------
		//---------------------------------------------------

		/// assembler, it dispatches call to the differnt assembers based on the formulation
		assembler::AssemblerUtils assembler;
		/// current problem, it contains rhs and bc
		std::shared_ptr<assembler::Problem> problem;

		/// FE bases, the size is #elements
		std::vector<basis::ElementBases> bases;
		/// FE pressure bases for mixed elements, the size is #elements
		std::vector<basis::ElementBases> pressure_bases;
		/// Geometric mapping bases, if the elements are isoparametric, this list is empty
		std::vector<basis::ElementBases> geom_bases_;

		/// number of bases
		int n_bases;
		/// number of pressure bases
		int n_pressure_bases;

		/// polygons, used since poly have no geom mapping
		std::map<int, Eigen::MatrixXd> polys;
		/// polyhedra, used since poly have no geom mapping
		std::map<int, std::pair<Eigen::MatrixXd, Eigen::MatrixXi>> polys_3d;

		/// vector of discretization oders, used when not all elements have the same degree, one per element
		Eigen::VectorXi disc_orders;

		/// Mapping from input nodes to FE nodes
		std::shared_ptr<polyfem::mesh::MeshNodes> mesh_nodes;

		/// used to store assembly values for small problems
		assembler::AssemblyValsCache ass_vals_cache;
		/// used to store assembly values for pressure for small problems
		assembler::AssemblyValsCache pressure_ass_vals_cache;

		/// Stiffness matrix, it is not compute for nonlinear problems
		StiffnessMatrix stiffness;

		/// Mass matrix, it is computed only for time dependent problems
		StiffnessMatrix mass;
		/// density of the input, default=1.
		Density density;
		/// average system mass, used for contact with IPC
		double avg_mass;

		/// System righ-hand side.
		Eigen::MatrixXd rhs;

		/// solution
		Eigen::MatrixXd sol;
		/// pressure solution, if the problem is not mixed, pressure is empty
		Eigen::MatrixXd pressure;

		/// use average pressure for stokes problem to fix the additional dofs, true by default
		/// if false, it will fix one pressure node to zero
		bool use_avg_pressure;

		/// return the formulation (checks if the problem is scalar or not and delas with multiphisics)
		/// @return fomulation
		std::string formulation() const;

		/// check if using iso parametric bases
		/// @return if basis are isoparametric
		bool iso_parametric() const;

		/// @brief Get a constant reference to the geometry mapping bases.
		/// @return A constant reference to the geometry mapping bases.
		const std::vector<basis::ElementBases> &geom_bases() const
		{
			return iso_parametric() ? bases : geom_bases_;
		}

		/// builds the bases step 2 of solve
		void build_basis();
		/// compute rhs, step 3 of solve
		void assemble_rhs();
		/// assemble matrices, step 4 of solve
		void assemble_stiffness_mat();

		/// build a RhsAssembler for the problem
		std::shared_ptr<assembler::RhsAssembler> build_rhs_assembler(
			const int n_bases,
			const std::vector<basis::ElementBases> &bases,
			const assembler::AssemblyValsCache &ass_vals_cache) const;
		/// build a RhsAssembler for the problem
		std::shared_ptr<assembler::RhsAssembler> build_rhs_assembler() const
		{
			return build_rhs_assembler(n_bases, bases, ass_vals_cache);
		}

		/// quadrature used for projecting boundary conditions
		/// @return the quadrature used for projecting boundary conditions
		int n_boundary_samples() const
		{
			const int n_b_samples_j = args["space"]["advanced"]["n_boundary_samples"];
			const int discr_order = mesh->orders().size() <= 0 ? 1 : mesh->orders().maxCoeff();
			// TODO: verify me
			const int n_b_samples = std::max(n_b_samples_j, discr_order * 2 + 1);

			return n_b_samples;
		}

		/// compute a priori prefinement in 2d, fills disc_orders
		/// @param[in] mesh2d mesh
		void p_refinement(const mesh::Mesh2D &mesh2d);
		/// compute a priori prefinement in 3d, fills disc_orders
		/// @param[in] mesh3d mesh
		void p_refinement(const mesh::Mesh3D &mesh3d);

	private:
		/// splits the solution in solution and pressure for mixed problems
		void sol_to_pressure();
		/// builds bases for polygons, called inside build_basis
		void build_polygonal_basis();

		/// set the multimaterial, this is mean for internal usage.
		void set_materials();

		//---------------------------------------------------
		//-----------------solver----------------------------
		//---------------------------------------------------

	public:
		/// solves the problems
		void solve_problem();
		/// solves the problem, call other methods
		void solve()
		{
			if (!mesh)
			{
				logger().error("Load the mesh first!");
				return;
			}
			stats.compute_mesh_stats(*mesh);

			build_basis();

			assemble_rhs();
			assemble_stiffness_mat();

			solve_export_to_file = false;
			solution_frames.clear();
			solve_problem();
			solve_export_to_file = true;
		}

		/// timedependent stuff cached
		SolveData solve_data;
		/// initialize solver
		void init_solve();
		/// solves transient navier stokes with operator splitting
		/// @param[in] time_steps number of time steps
		/// @param[in] dt timestep size
		void solve_transient_navier_stokes_split(const int time_steps, const double dt);
		/// solves transient navier stokes with FEM
		/// @param[in] time_steps number of time steps
		/// @param[in] t0 initial times
		/// @param[in] dt timestep size
		void solve_transient_navier_stokes(const int time_steps, const double t0, const double dt);
		/// solves transient linear problem
		/// @param[in] time_steps number of time steps
		/// @param[in] t0 initial times
		/// @param[in] dt timestep size
		void solve_transient_linear(const int time_steps, const double t0, const double dt);
		/// solves transient tensor nonlinear problem
		/// @param[in] time_steps number of time steps
		/// @param[in] t0 initial times
		/// @param[in] dt timestep size
		void solve_transient_tensor_nonlinear(const int time_steps, const double t0, const double dt);
		/// initialize the nonlinear solver
		/// @param[in] t (optional) initial time
		void init_nonlinear_tensor_solve(const double t = 1.0);
		/// solves a linear problem
		void solve_linear();
		/// solves a navier stokes
		void solve_navier_stokes();
		/// solves nonlinear problems
		/// @param[in] t (optional) time step id
		void solve_tensor_nonlinear(const int t = 0);

		/// factory to create the nl solver depdending on input
		/// @return nonlinear solver (eg newton or LBFGS)
		template <typename ProblemType>
		std::shared_ptr<cppoptlib::NonlinearSolver<ProblemType>> make_nl_solver() const;

	private:
		/// @brief Load or compute the initial solution.
		/// @param[out] solution Output solution variable.
		void initial_solution(Eigen::MatrixXd &solution) const;
		/// @brief Load or compute the initial velocity.
		/// @param[out] solution Output velocity variable.
		void initial_velocity(Eigen::MatrixXd &velocity) const;
		/// @brief Load or compute the initial acceleration.
		/// @param[out] solution Output acceleration variable.
		void initial_acceleration(Eigen::MatrixXd &acceleration) const;

		/// @brief Solve the linear problem with the given solver and system.
		/// @param solver Linear solver.
		/// @param A Linear system matrix.
		/// @param b Right-hand side.
		/// @param compute_spectrum If true, compute the spectrum.
		void solve_linear(
			const std::unique_ptr<polysolve::LinearSolver> &solver,
			StiffnessMatrix &A,
			Eigen::VectorXd &b,
			const bool compute_spectrum);

		//---------------------------------------------------
		//-----------------nodes flags-----------------------
		//---------------------------------------------------

	public:
		/// list of boundary nodes
		std::vector<int> boundary_nodes;
		/// list of neumann boundary nodes
		std::vector<int> pressure_boundary_nodes;
		/// mapping from elements to nodes for all mesh
		std::vector<mesh::LocalBoundary> total_local_boundary;
		/// mapping from elements to nodes for dirichlet boundary conditions
		std::vector<mesh::LocalBoundary> local_boundary;
		/// mapping from elements to nodes for neumann boundary conditions
		std::vector<mesh::LocalBoundary> local_neumann_boundary;
		/// nodes on the boundary of polygonal elements, used for harmonic bases
		std::map<int, basis::InterfaceData> poly_edge_to_data;
		/// Matrices containing the input per node dirichelt
		std::vector<Eigen::MatrixXd> input_dirichlet;

		/// Inpute nodes (including high-order) to polyfem nodes, only for isoparametric
		Eigen::VectorXi in_node_to_node;
		/// maps in vertices/edges/faces/cells to polyfem vertices/edges/faces/cells
		Eigen::VectorXi in_primitive_to_primitive;

	private:
		/// build the mapping from input nodes to polyfem nodes
		void build_node_mapping();

		//---------------------------------------------------
		//-----------------Geometry--------------------------
		//---------------------------------------------------
	public:
		/// current mesh, it can be a Mesh2D or Mesh3D
		std::unique_ptr<mesh::Mesh> mesh;
		/// Obstacles used in collisions
		mesh::Obstacle obstacle;

		/// loads the mesh from the json arguments
		/// @param[in] non_conforming creates a conforming/non conforming mesh
		/// @param[in] names keys in the hdf5
		/// @param[in] cells list of cells from hdf5
		/// @param[in] vertices list of vertices from hdf5
		void load_mesh(bool non_conforming = false,
					   const std::vector<std::string> &names = std::vector<std::string>(),
					   const std::vector<Eigen::MatrixXi> &cells = std::vector<Eigen::MatrixXi>(),
					   const std::vector<Eigen::MatrixXd> &vertices = std::vector<Eigen::MatrixXd>());

		/// loads the mesh from a geogram mesh
		/// @param[in] meshin geo mesh
		/// @param[in] boundary_marker the input of the lambda is the face barycenter, the output is the sideset id
		/// @param[in] non_conforming creates a conforming/non conforming mesh
		/// @param[in] skip_boundary_sideset skip_boundary_sideset = false it uses the lambda boundary_marker to assign the sideset
		void load_mesh(GEO::Mesh &meshin, const std::function<int(const RowVectorNd &)> &boundary_marker, bool non_conforming = false, bool skip_boundary_sideset = false);

		/// loads the mesh from V and F,
		/// @param[in] V is #vertices x dim
		/// @param[in] F is #elements x size (size = 3 for triangle mesh, size=4 for a quaud mesh if dim is 2)
		/// @param[in] non_conforming creates a conforming/non conforming mesh
		void load_mesh(const Eigen::MatrixXd &V, const Eigen::MatrixXi &F, bool non_conforming = false)
		{
			mesh = mesh::Mesh::create(V, F, non_conforming);
			load_mesh(non_conforming);
		}

		/// set the boundary sideset from a lambda that takes the face/edge barycenter
		/// @param[in] boundary_marker function from face/edge barycenter that returns the sideset id
		void set_boundary_side_set(const std::function<int(const RowVectorNd &)> &boundary_marker)
		{
			mesh->compute_boundary_ids(boundary_marker);
		}

		/// set the boundary sideset from a lambda that takes the face/edge barycenter and a flag if the face/edge is boundary or not (used to set internal boundaries)
		/// @param[in] boundary_marker function from face/edge barycenter and a flag if the face/edge is boundary that returns the sideset id
		void set_boundary_side_set(const std::function<int(const RowVectorNd &, bool)> &boundary_marker)
		{
			mesh->compute_boundary_ids(boundary_marker);
		}

		/// set the boundary sideset from a lambda that takes the face/edge vertices and a flag if the face/edge is boundary or not (used to set internal boundaries)
		/// @param[in] boundary_marker function from face/edge vertices and a flag if the face/edge is boundary that returns the sideset id
		void set_boundary_side_set(const std::function<int(const std::vector<int> &, bool)> &boundary_marker)
		{
			mesh->compute_boundary_ids(boundary_marker);
		}

		/// Resets the mesh
		void reset_mesh();

		//---------------------------------------------------
		//-----------------IPC-------------------------------
		//---------------------------------------------------
<<<<<<< HEAD
	public:
		/// boundary mesh used for collision
		/// boundary_nodes_pos contains the total number of nodes, the internal ones are zero
		/// for high-order fem the faces are triangulated
		/// this is currently supported only for tri and tet meshes
=======

		// boundary mesh used for collision
		/// @brief Boundary_nodes_pos contains the total number of nodes, the internal ones are zero.
		/// For high-order fem the faces are triangulated this is currently supported only for tri and tet meshes.
>>>>>>> 0f68584d
		Eigen::MatrixXd boundary_nodes_pos;
		/// @brief IPC collision mesh
		ipc::CollisionMesh collision_mesh;

		/// extracts the boundary mesh for collision, called in build_basis
		void build_collision_mesh();

		/// checks if vertex is obstacle
		/// @param[in] vi vertex index
		/// @return if vertex is obstalce
		bool is_obstacle_vertex(const size_t vi) const
		{
			return vi >= boundary_nodes_pos.rows() - obstacle.n_vertices();
		}

		/// @brief does the simulation has contact
		///
		/// @return true/false
		bool is_contact_enabled() const { return args["contact"]["enabled"]; }

		/// stores if input json contains dhat
		bool has_dhat = false;

		//---------------------------------------------------
		//-----------------OUTPUT----------------------------
		//---------------------------------------------------
	public:
		/// Directory for output files
		std::string output_dir;

		/// flag to decide if exporting the time dependent solution to files
		/// or save it in the solution_frames array
		bool solve_export_to_file = true;
		/// saves the frames in a vector instead of VTU
		std::vector<output::SolutionFrame> solution_frames;
		/// visualization stuff
		output::OutGeometryData out_geom;
		/// runtime statistics
		output::OutRuntimeData runtime;
		/// Other statistics
		output::OutStatsData stats;

		/// saves all data on the disk according to the input params
		void export_data();

		/// saves a timestep
		/// @param[in] time time in secs
		/// @param[in] t time index
		/// @param[in] t0 initial time
		/// @param[in] dt delta t
		void save_timestep(const double time, const int t, const double t0, const double dt);

		/// saves a subsolve when save_solve_sequence_debug is true
		/// @param[in] i sub solve index
		/// @param[in] t time index
		void save_subsolve(const int i, const int t);

		/// saves the output statistic to a stream
		/// @param[in] out stream to write output
		void save_json(std::ostream &out);

		/// saves the output statistic to disc accoding to params
		void save_json();

		/// @brief computes all errors
		void compute_errors();

		//-----------PATH management
		/// Get the root path for the state (e.g., args["root_path"] or ".")
		/// @return root path
		std::string root_path() const;

		/// Resolve input path relative to root_path() if the path is not absolute.
		/// @param[in] path path to resolve
		/// @param[in] only_if_exists resolve only if relative path exists
		/// @return path
		std::string resolve_input_path(const std::string &path, const bool only_if_exists = false) const;

		/// Resolve output path relative to output_dir if the path is not absolute
		/// @param[in] path path to resolve
		/// @return resolvedpath
		std::string resolve_output_path(const std::string &path) const;

#ifdef POLYFEM_WITH_TBB
		/// limits the number of used threads
		std::shared_ptr<tbb::global_control> thread_limiter;
#endif
	};

} // namespace polyfem<|MERGE_RESOLUTION|>--- conflicted
+++ resolved
@@ -458,18 +458,10 @@
 		//---------------------------------------------------
 		//-----------------IPC-------------------------------
 		//---------------------------------------------------
-<<<<<<< HEAD
-	public:
-		/// boundary mesh used for collision
-		/// boundary_nodes_pos contains the total number of nodes, the internal ones are zero
-		/// for high-order fem the faces are triangulated
-		/// this is currently supported only for tri and tet meshes
-=======
 
 		// boundary mesh used for collision
 		/// @brief Boundary_nodes_pos contains the total number of nodes, the internal ones are zero.
 		/// For high-order fem the faces are triangulated this is currently supported only for tri and tet meshes.
->>>>>>> 0f68584d
 		Eigen::MatrixXd boundary_nodes_pos;
 		/// @brief IPC collision mesh
 		ipc::CollisionMesh collision_mesh;

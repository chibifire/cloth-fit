#include "ALSolver.hpp"

#include <polyfem/utils/Logger.hpp>

namespace polyfem::solver
{
	ALSolver::ALSolver(
<<<<<<< HEAD
		std::shared_ptr<NLSolver> nl_solver,
		std::shared_ptr<LagrangianForm> lagr_form,
=======
		std::shared_ptr<BCLagrangianForm> lagr_form,
>>>>>>> ef52b719
		std::shared_ptr<BCPenaltyForm> pen_form,
		const double initial_al_weight,
		const double scaling,
		const double max_al_weight,
		const double eta_tol,
		const std::function<void(const Eigen::VectorXd &)> &update_barrier_stiffness)
		: lagr_form(lagr_form),
		  pen_form(pen_form),
		  initial_al_weight(initial_al_weight),
		  scaling(scaling),
		  max_al_weight(max_al_weight),
		  eta_tol(eta_tol),
		  update_barrier_stiffness(update_barrier_stiffness)
	{
	}

	void ALSolver::solve_al(std::shared_ptr<NLSolver> nl_solver, NLProblem &nl_problem, Eigen::MatrixXd &sol)
	{
		assert(sol.size() == nl_problem.full_size());

		const Eigen::VectorXd initial_sol = sol;
		Eigen::VectorXd tmp_sol = nl_problem.full_to_reduced(sol);
		assert(tmp_sol.size() == nl_problem.reduced_size());

		// --------------------------------------------------------------------

		double al_weight = initial_al_weight;
		int al_steps = 0;
		const int iters = nl_solver->max_iterations();

		const StiffnessMatrix &mask = pen_form->mask();
		const double initial_error = (pen_form->target() - sol).transpose() * mask * (pen_form->target() - sol);

		nl_problem.line_search_begin(sol, tmp_sol);

		while (!std::isfinite(nl_problem.value(tmp_sol))
			   || !nl_problem.is_step_valid(sol, tmp_sol)
			   || !nl_problem.is_step_collision_free(sol, tmp_sol))
		{
			nl_problem.line_search_end();

			set_al_weight(nl_problem, sol, al_weight);
			logger().debug("Solving AL Problem with weight {}", al_weight);

			nl_problem.init(sol);
			update_barrier_stiffness(sol);
			tmp_sol = sol;

			try
			{
				nl_solver->minimize(nl_problem, tmp_sol);
			}
			catch (const std::runtime_error &e)
			{
			}

			sol = tmp_sol;
			set_al_weight(nl_problem, sol, -1);

			const double current_error = (pen_form->target() - sol).transpose() * mask * (pen_form->target() - sol);
			const double eta = 1 - sqrt(current_error / initial_error);

			logger().debug("Current eta = {}", eta);

			if (eta < 0)
			{
				logger().debug("Higer error than initial, increase weight and revert to previous solution");
				sol = initial_sol;
			}
			
			tmp_sol = nl_problem.full_to_reduced(sol);
			nl_problem.line_search_begin(sol, tmp_sol);

			if (eta < eta_tol && al_weight < max_al_weight)
				al_weight *= scaling;
			else
				lagr_form->update_lagrangian(sol, al_weight);

			post_subsolve(al_weight);
			++al_steps;
		}
		nl_problem.line_search_end();
		nl_solver->max_iterations() = iters;
	}

	void ALSolver::solve_reduced(std::shared_ptr<NLSolver> nl_solver, NLProblem &nl_problem, Eigen::MatrixXd &sol)
	{
		assert(sol.size() == nl_problem.full_size());

		Eigen::VectorXd tmp_sol = nl_problem.full_to_reduced(sol);
		nl_problem.line_search_begin(sol, tmp_sol);

		if (!std::isfinite(nl_problem.value(tmp_sol))
			|| !nl_problem.is_step_valid(sol, tmp_sol)
			|| !nl_problem.is_step_collision_free(sol, tmp_sol))
			log_and_throw_error("Failed to apply boundary conditions; solve with augmented lagrangian first!");

		// --------------------------------------------------------------------
		// Perform one final solve with the DBC projected out

		logger().debug("Successfully applied boundary conditions; solving in reduced space:");

		nl_problem.init(sol);
		update_barrier_stiffness(sol);
		try
		{
			nl_solver->minimize(nl_problem, tmp_sol);
		}
		catch (const std::runtime_error &e)
		{
			sol = nl_problem.reduced_to_full(tmp_sol);
			throw e;
		}
		sol = nl_problem.reduced_to_full(tmp_sol);

		post_subsolve(0);
	}

	void ALSolver::set_al_weight(NLProblem &nl_problem, const Eigen::VectorXd &x, const double weight)
	{
		if (pen_form == nullptr || lagr_form == nullptr)
			return;
		if (weight > 0)
		{
			pen_form->enable();
			lagr_form->enable();
			pen_form->set_weight(weight);
			nl_problem.use_full_size();
			nl_problem.set_apply_DBC(x, false);
		}
		else
		{
			pen_form->disable();
			lagr_form->disable();
			nl_problem.use_reduced_size();
			nl_problem.set_apply_DBC(x, true);
		}
	}

} // namespace polyfem::solver<|MERGE_RESOLUTION|>--- conflicted
+++ resolved
@@ -5,12 +5,7 @@
 namespace polyfem::solver
 {
 	ALSolver::ALSolver(
-<<<<<<< HEAD
-		std::shared_ptr<NLSolver> nl_solver,
 		std::shared_ptr<LagrangianForm> lagr_form,
-=======
-		std::shared_ptr<BCLagrangianForm> lagr_form,
->>>>>>> ef52b719
 		std::shared_ptr<BCPenaltyForm> pen_form,
 		const double initial_al_weight,
 		const double scaling,

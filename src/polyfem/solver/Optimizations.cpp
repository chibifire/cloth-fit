#include "OptimizationProblem.hpp"
#include "Optimizations.hpp"
#include "ShapeProblem.hpp"
<<<<<<< HEAD
#include "TopologyOptimizationProblem.hpp"
// #include "MaterialProblem.hpp"
=======
#include "MaterialProblem.hpp"
>>>>>>> 34d21f84
// #include "InitialConditionProblem.hpp"
#include "LBFGSSolver.hpp"
#include "MMASolver.hpp"
#include "GradientDescentSolver.hpp"
#include <polyfem/utils/SplineParam.hpp>

#include <map>

namespace polyfem
{
	double cross(double x, double y)
	{
		x = abs(x);
		y = abs(y);
		if (x > y)
			std::swap(x, y);

		if (x < 0.1)
			return 0.9;
		return 0.1;
	}

	template <typename ProblemType>
	std::shared_ptr<cppoptlib::NonlinearSolver<ProblemType>> make_nl_solver(const json &solver_params)
	{
		const std::string name = solver_params.contains("solver") ? solver_params["solver"].template get<std::string>() : "lbfgs";
		if (name == "GradientDescent" || name == "gradientdescent" || name == "gradient")
		{
			return std::make_shared<cppoptlib::GradientDescentSolver<ProblemType>>(
				solver_params);
		}
		else if (name == "lbfgs" || name == "LBFGS" || name == "L-BFGS")
		{
			return std::make_shared<cppoptlib::LBFGSSolver<ProblemType>>(
				solver_params);
		}
		else if (name == "mma" || name == "MMA")
		{
			return std::make_shared<cppoptlib::MMASolver<ProblemType>>(
				solver_params);
		}
		else
		{
			throw std::invalid_argument(fmt::format("invalid nonlinear solver type: {}", name));
		}
	}

	double matrix_dot(const Eigen::MatrixXd &A, const Eigen::MatrixXd &B) { return (A.array() * B.array()).sum(); }

	// void initial_condition_optimization(State &state, const std::shared_ptr<CompositeFunctional> j)
	// {
	// 	if (!opt_params.contains("fDelta"))
	// 		opt_params["fDelta"] = 0;
	// 	if (!opt_params.contains("gradNorm"))
	// 		opt_params["gradNorm"] = 0;
	// 	if (!opt_params.contains("use_grad_norm_tol"))
	// 		opt_params["use_grad_norm_tol"] = 0;

	// 	opt_params["useGradNorm"] = true;
	// 	opt_params["relativeGradient"] = false;

	// 	if (!opt_params.contains("nl_iterations"))
	// 		opt_params["nl_iterations"] = 500;

	// 	std::shared_ptr<InitialConditionProblem> initial_problem = std::make_shared<InitialConditionProblem>(state, j, opt_params);
	// 	std::shared_ptr<cppoptlib::NonlinearSolver<InitialConditionProblem>> nlsolver = make_nl_solver<InitialConditionProblem>(opt_params); //std::make_shared<cppoptlib::LBFGSSolver<InitialConditionProblem>>(opt_params);
	// 	nlsolver->setLineSearch(opt_params["line_search"]);

	// 	// fix certain object
	// 	std::set<int> optimize_body_ids;
	// 	if (opt_params.contains("optimize_body_ids"))
	// 	{
	// 		for (int i : opt_params["optimize_body_ids"])
	// 			optimize_body_ids.insert(i);
	// 	}
	// 	else
	// 		logger().info("No optimization body specified, optimize initial condition of every mesh...");

	// 	// to get the initial velocity
	// 	{
	// 		const auto &gbases = state.iso_parametric() ? state.bases : state.geom_bases;
	// 		json rhs_solver_params = state.args["rhs_solver_params"];
	// 		rhs_solver_params["mtype"] = -2; // matrix type for Pardiso (2 = SPD)

	// 		state.step_data.rhs_assembler = std::make_shared<RhsAssembler>(
	// 			state.assembler, *state.mesh, state.obstacle,
	// 			state.n_bases, state.problem->is_scalar() ? 1 : state.mesh->dimension(),
	// 			state.bases, gbases, state.ass_vals_cache,
	// 			state.formulation(), *state.problem,
	// 			state.args["bc_method"],
	// 			state.args["rhs_solver_type"], state.args["rhs_precond_type"], rhs_solver_params);

	// 		RhsAssembler &rhs_assembler = *state.step_data.rhs_assembler;
	// 		rhs_assembler.initial_solution(state.initial_sol_update);
	// 		rhs_assembler.initial_velocity(state.initial_vel_update);
	// 	}
	// 	auto initial_guess_vel = state.initial_vel_update, initial_guess_sol = state.initial_sol_update;

	// 	const int dim = state.mesh->dimension();
	// 	const int dof = state.n_bases;

	// 	std::map<int, std::array<int, 2>> body_id_map; // from body_id to {node_id, index}
	// 	int n = 0;
	// 	for (int e = 0; e < state.bases.size(); e++)
	// 	{
	// 		const int body_id = state.mesh->get_body_id(e);
	// 		if (!body_id_map.count(body_id) && (optimize_body_ids.count(body_id) || optimize_body_ids.size() == 0))
	// 		{
	// 			body_id_map[body_id] = {{state.bases[e].bases[0].global()[0].index, n}};
	// 			n++;
	// 		}
	// 	}
	// 	logger().info("{} objects found, each object has a constant initial velocity and position...", body_id_map.size());

	// 	// by default optimize for initial velocity
	// 	if (!opt_params.contains("restriction"))
	// 		opt_params["restriction"] = "velocity";

	// 	if (opt_params["restriction"].get<std::string>() == "velocity")
	// 	{
	// 		initial_problem->x_to_param = [&](const InitialConditionProblem::TVector &x, Eigen::MatrixXd &init_sol, Eigen::MatrixXd &init_vel) {
	// 			init_sol = initial_guess_sol;
	// 			init_vel = initial_guess_vel;
	// 			for (int e = 0; e < state.bases.size(); e++)
	// 			{
	// 				const int body_id = state.mesh->get_body_id(e);
	// 				if (!body_id_map.count(body_id))
	// 					continue;
	// 				for (auto &bs : state.bases[e].bases)
	// 					for (auto &g : bs.global())
	// 						for (int d = 0; d < dim; d++)
	// 							init_vel(g.index * dim + d) = x(body_id_map[body_id][1] * dim + d);
	// 			}
	// 			logger().debug("initial velocity: {}", x.transpose());
	// 		};

	// 		initial_problem->param_to_x = [&](InitialConditionProblem::TVector &x, const Eigen::MatrixXd &init_sol, const Eigen::MatrixXd &init_vel) {
	// 			x.setZero(dim * body_id_map.size());
	// 			for (auto i : body_id_map)
	// 				for (int d = 0; d < dim; d++)
	// 					x(i.second[1] * dim + d) = init_vel(i.second[0] * dim + d);
	// 			logger().debug("initial velocity: {}", x.transpose());
	// 		};

	// 		initial_problem->dparam_to_dx = [&](InitialConditionProblem::TVector &x, const Eigen::MatrixXd &init_sol, const Eigen::MatrixXd &init_vel) {
	// 			x.setZero(dim * body_id_map.size());
	// 			std::vector<bool> visited(dof, false);
	// 			for (int e = 0; e < state.bases.size(); e++)
	// 			{
	// 				const int body_id = state.mesh->get_body_id(e);
	// 				if (!body_id_map.count(body_id))
	// 					continue;
	// 				for (auto &bs : state.bases[e].bases)
	// 					for (auto &g : bs.global())
	// 					{
	// 						if (!visited[g.index])
	// 							visited[g.index] = true;
	// 						else
	// 							continue;
	// 						for (int d = 0; d < dim; d++)
	// 							x(dim * body_id_map[body_id][1] + d) += init_vel(g.index * dim + d);
	// 					}
	// 			}
	// 		};
	// 	}
	// 	else if (opt_params["restriction"].get<std::string>() == "velocityXZ")
	// 	{
	// 		initial_problem->x_to_param = [&](const InitialConditionProblem::TVector &x, Eigen::MatrixXd &init_sol, Eigen::MatrixXd &init_vel) {
	// 			init_sol = initial_guess_sol;
	// 			init_vel = initial_guess_vel;
	// 			for (int e = 0; e < state.bases.size(); e++)
	// 			{
	// 				const int body_id = state.mesh->get_body_id(e);
	// 				if (!body_id_map.count(body_id))
	// 					continue;
	// 				for (auto &bs : state.bases[e].bases)
	// 					for (auto &g : bs.global())
	// 						for (int d = 0; d < dim; d++)
	// 							init_vel(g.index * dim + d) = x(body_id_map[body_id][1] * dim + d);
	// 			}
	// 			logger().debug("initial velocity: {}", x.transpose());
	// 		};

	// 		initial_problem->param_to_x = [&](InitialConditionProblem::TVector &x, const Eigen::MatrixXd &init_sol, const Eigen::MatrixXd &init_vel) {
	// 			x.setZero(dim * body_id_map.size());
	// 			for (auto i : body_id_map)
	// 				for (int d = 0; d < dim; d++)
	// 					x(i.second[1] * dim + d) = init_vel(i.second[0] * dim + d);
	// 			logger().debug("initial velocity: {}", x.transpose());
	// 		};

	// 		initial_problem->dparam_to_dx = [&](InitialConditionProblem::TVector &x, const Eigen::MatrixXd &init_sol, const Eigen::MatrixXd &init_vel) {
	// 			x.setZero(dim * body_id_map.size());
	// 			std::vector<bool> visited(dof, false);
	// 			for (int e = 0; e < state.bases.size(); e++)
	// 			{
	// 				const int body_id = state.mesh->get_body_id(e);
	// 				if (!body_id_map.count(body_id))
	// 					continue;
	// 				for (auto &bs : state.bases[e].bases)
	// 					for (auto &g : bs.global())
	// 					{
	// 						if (!visited[g.index])
	// 							visited[g.index] = true;
	// 						else
	// 							continue;
	// 						for (int d = 0; d < dim; d++)
	// 						{
	// 							if (d == 1)
	// 								continue;
	// 							x(dim * body_id_map[body_id][1] + d) += init_vel(g.index * dim + d);
	// 						}
	// 					}
	// 			}
	// 		};
	// 	}
	// 	else if (opt_params["restriction"].get<std::string>() == "position")
	// 	{
	// 		initial_problem->x_to_param = [&](const InitialConditionProblem::TVector &x, Eigen::MatrixXd &init_sol, Eigen::MatrixXd &init_vel) {
	// 			init_sol.setZero(dof * dim, 1);
	// 			init_vel.setZero(dof * dim, 1);
	// 			for (int e = 0; e < state.bases.size(); e++)
	// 			{
	// 				const int body_id = state.mesh->get_body_id(e);
	// 				if (!body_id_map.count(body_id))
	// 					continue;
	// 				for (auto &bs : state.bases[e].bases)
	// 					for (auto &g : bs.global())
	// 						for (int d = 0; d < dim; d++)
	// 							init_sol(g.index * dim + d) = x(body_id_map[body_id][1] * dim + d);
	// 			}
	// 			logger().debug("initial solution: {}", x.transpose());
	// 		};

	// 		initial_problem->param_to_x = [&](InitialConditionProblem::TVector &x, const Eigen::MatrixXd &init_sol, const Eigen::MatrixXd &init_vel) {
	// 			x.setZero(dim * body_id_map.size());
	// 			for (auto i : body_id_map)
	// 			{
	// 				for (int d = 0; d < dim; d++)
	// 					x(i.second[1] * dim + d) = init_sol(i.second[0] * dim + d);
	// 			}
	// 			logger().debug("initial solution: {}", x.transpose());
	// 		};

	// 		initial_problem->dparam_to_dx = [&](InitialConditionProblem::TVector &x, const Eigen::MatrixXd &init_sol, const Eigen::MatrixXd &init_vel) {
	// 			x.setZero(dim * body_id_map.size());
	// 			std::vector<bool> visited(dof, false);
	// 			for (int e = 0; e < state.bases.size(); e++)
	// 			{
	// 				const int body_id = state.mesh->get_body_id(e);
	// 				if (!body_id_map.count(body_id))
	// 					continue;
	// 				for (auto &bs : state.bases[e].bases)
	// 					for (auto &g : bs.global())
	// 					{
	// 						if (!visited[g.index])
	// 							visited[g.index] = true;
	// 						else
	// 							continue;
	// 						for (int d = 0; d < dim; d++)
	// 							x(dim * body_id_map[body_id][1] + d) += init_sol(g.index * dim + d);
	// 					}
	// 			}
	// 		};
	// 	}
	// 	else
	// 	{
	// 		initial_problem->x_to_param = [&](const InitialConditionProblem::TVector &x, Eigen::MatrixXd &init_sol, Eigen::MatrixXd &init_vel) {
	// 			init_sol = initial_guess_sol;
	// 			init_vel = initial_guess_vel;
	// 			for (int e = 0; e < state.bases.size(); e++)
	// 			{
	// 				const int body_id = state.mesh->get_body_id(e);
	// 				for (auto &bs : state.bases[e].bases)
	// 					for (auto &g : bs.global())
	// 						for (int d = 0; d < dim; d++)
	// 						{
	// 							init_sol(g.index * dim + d) = x(body_id_map[body_id][1] * dim + d);
	// 							init_vel(g.index * dim + d) = x(body_id_map[body_id][1] * dim + d + dim * body_id_map.size());
	// 						}
	// 			}
	// 			logger().debug("initial velocity: {}", x.tail(x.size() / 2).transpose());
	// 			logger().debug("initial position: {}", x.head(x.size() / 2).transpose());
	// 		};

	// 		initial_problem->param_to_x = [&](InitialConditionProblem::TVector &x, const Eigen::MatrixXd &init_sol, const Eigen::MatrixXd &init_vel) {
	// 			x.setZero(dim * body_id_map.size() * 2);
	// 			for (auto i : body_id_map)
	// 				for (int d = 0; d < dim; d++)
	// 				{
	// 					x(i.second[1] * dim + d) = init_sol(i.second[0] * dim + d);
	// 					x(i.second[1] * dim + d + dim * body_id_map.size()) = init_vel(i.second[0] * dim + d);
	// 				}
	// 			logger().debug("initial velocity: {}", x.tail(x.size() / 2).transpose());
	// 			logger().debug("initial position: {}", x.head(x.size() / 2).transpose());
	// 		};

	// 		initial_problem->dparam_to_dx = [&](InitialConditionProblem::TVector &x, const Eigen::MatrixXd &init_sol, const Eigen::MatrixXd &init_vel) {
	// 			x.setZero(dim * body_id_map.size() * 2);
	// 			std::vector<bool> visited(dof, false);
	// 			for (int e = 0; e < state.bases.size(); e++)
	// 			{
	// 				const int body_id = state.mesh->get_body_id(e);
	// 				for (auto &bs : state.bases[e].bases)
	// 					for (auto &g : bs.global())
	// 					{
	// 						if (!visited[g.index])
	// 							visited[g.index] = true;
	// 						else
	// 							continue;
	// 						for (int d = 0; d < dim; d++)
	// 						{
	// 							x(dim * body_id_map[body_id][1] + d) += init_sol(g.index * dim + d);
	// 							x(dim * body_id_map[body_id][1] + d + dim * body_id_map.size()) += init_vel(g.index * dim + d);
	// 						}
	// 					}
	// 			}
	// 		};
	// 	}
	// 	Eigen::VectorXd x;
	// 	initial_problem->param_to_x(x, state.initial_sol_update, state.initial_vel_update);

	// 	nlsolver->minimize(*initial_problem, x);

	// 	json solver_info;
	// 	nlsolver->getInfo(solver_info);
	// 	std::cout << solver_info << std::endl;
	// }

	void material_optimization(State &state, const std::shared_ptr<CompositeFunctional> j)
	{
		const auto &opt_params = state.args["optimization"];
		const auto &opt_nl_params = state.args["solver"]["optimization_nonlinear"];
		json material_params;

		state.args["output"]["paraview"]["options"]["material"] = true;

		for (const auto &param : opt_params["parameters"])
		{
			if (param["type"] == "material")
			{
				material_params = param;
				break;
			}
		}

		std::shared_ptr<MaterialProblem> material_problem = std::make_shared<MaterialProblem>(state, j);
		std::shared_ptr<cppoptlib::NonlinearSolver<MaterialProblem>> nlsolver = make_nl_solver<MaterialProblem>(opt_nl_params); // std::make_shared<cppoptlib::LBFGSSolver<MaterialProblem>>(opt_params);
		nlsolver->setLineSearch(opt_nl_params["line_search"]["method"]);

		// fix certain object
		std::set<int> optimize_body_ids;
		if (material_params.contains("volume_selection"))
		{
			for (int i : material_params["volume_selection"])
				optimize_body_ids.insert(i);
		}
		else
			logger().info("No optimization body specified, optimize material of every mesh...");

		const int dim = state.mesh->dimension();
		const int dof = state.bases.size();

		std::map<int, std::array<int, 2>> body_id_map; // from body_id to {elem_id, index}
		int n = 0;
		for (int e = 0; e < dof; e++)
		{
			const int body_id = state.mesh->get_body_id(e);
			if (!body_id_map.count(body_id) && (optimize_body_ids.count(body_id) || optimize_body_ids.size() == 0))
			{
				body_id_map[body_id] = {{e, n}};
				n++;
			}
		}

		// constraints on optimization
		if (material_params.contains("restriction"))
		{
			if (material_params["restriction"].get<std::string>() == "constant")
			{
				logger().info("{} objects found, each object has constant material parameters...", body_id_map.size());

				material_problem->x_to_param = [&](const MaterialProblem::TVector &x, State &state) {
					auto cur_lambdas = state.assembler.lame_params().lambda_mat_;
					auto cur_mus = state.assembler.lame_params().mu_mat_;

					for (int e = 0; e < dof; e++)
					{
						const int body_id = state.mesh->get_body_id(e);

						cur_lambdas(e) = x(body_id_map[body_id][1] * 2 + 0);
						cur_mus(e) = x(body_id_map[body_id][1] * 2 + 1);
					}
					state.assembler.update_lame_params(cur_lambdas, cur_mus);
				};
				material_problem->param_to_x = [&](MaterialProblem::TVector &x, State &state) {
					const auto &cur_lambdas = state.assembler.lame_params().lambda_mat_;
					const auto &cur_mus = state.assembler.lame_params().mu_mat_;
					x.setZero(2 * body_id_map.size());
					for (auto i : body_id_map)
					{
						x(i.second[1] * 2 + 0) = cur_lambdas(i.second[0]);
						x(i.second[1] * 2 + 1) = cur_mus(i.second[0]);
					}
					logger().debug("material: {}", x.transpose());
				};
				material_problem->dparam_to_dx = [&](MaterialProblem::TVector &dx, const Eigen::VectorXd &dparams, State &state) {
					dx.setZero(2 * body_id_map.size());
					for (int e = 0; e < dof; e++)
					{
						const int body_id = state.mesh->get_body_id(e);
						dx(body_id_map[body_id][1] * 2 + 0) += dparams(e);
						dx(body_id_map[body_id][1] * 2 + 1) += dparams(e + dof);
					}
				};
			}
			else if (material_params["restriction"].get<std::string>() == "log")
			{
				material_problem->x_to_param = [&](const MaterialProblem::TVector &x, State &state) {
					auto cur_lambdas = state.assembler.lame_params().lambda_mat_;
					auto cur_mus = state.assembler.lame_params().mu_mat_;
					cur_mus = x.tail(dof).array().exp().matrix();
					cur_lambdas = x.head(dof).array().exp().matrix();
					state.assembler.update_lame_params(cur_lambdas, cur_mus);
				};

				material_problem->param_to_x = [&](MaterialProblem::TVector &x, State &state) {
					x.resize(2 * dof);
					const auto &cur_lambdas = state.assembler.lame_params().lambda_mat_;
					const auto &cur_mus = state.assembler.lame_params().mu_mat_;

					x.tail(dof) = cur_mus.array().log().matrix();
					x.head(dof) = cur_lambdas.array().log().matrix();
				};

				material_problem->dparam_to_dx = [&](MaterialProblem::TVector &dx, const Eigen::VectorXd &dparams, State &state) {
					dx.resize(dof * 2);
					const auto &cur_lambdas = state.assembler.lame_params().lambda_mat_;
					const auto &cur_mus = state.assembler.lame_params().mu_mat_;

					dx = dparams.head(2 * dof);
					dx.tail(dof) *= cur_mus;
					dx.head(dof) *= cur_lambdas;
				};
			}
			else if (material_params["restriction"].get<std::string>() == "constant_log")
			{
				logger().info("{} objects found, each object has constant material parameters...", body_id_map.size());

				material_problem->x_to_param = [&](const MaterialProblem::TVector &x, State &state) {
					auto cur_lambdas = state.assembler.lame_params().lambda_mat_;
					auto cur_mus = state.assembler.lame_params().mu_mat_;

					cur_lambdas.setConstant(dof, 1, std::exp(x(0)));
					cur_mus.setConstant(dof, 1, std::exp(x(1)));

					for (int e = 0; e < dof; e++)
					{
						const int body_id = state.mesh->get_body_id(e);
						if (!body_id_map.count(body_id))
							continue;
						cur_lambdas(e) = std::exp(x(body_id_map[body_id][1] * 2 + 0));
						cur_mus(e) = std::exp(x(body_id_map[body_id][1] * 2 + 1));
					}
					Eigen::VectorXd x_display = Eigen::VectorXd::Zero(x.size());
					for (int i = 0; i < x.size(); i++)
						x_display(i) = std::exp(x(i));
					state.assembler.update_lame_params(cur_lambdas, cur_mus);
					logger().debug("material: {}", x_display.transpose());
				};
				material_problem->param_to_x = [&](MaterialProblem::TVector &x, State &state) {
					const auto &cur_lambdas = state.assembler.lame_params().lambda_mat_;
					const auto &cur_mus = state.assembler.lame_params().mu_mat_;
					x.setZero(2 * body_id_map.size());
					for (auto i : body_id_map)
					{
						x(i.second[1] * 2 + 0) = std::log(cur_lambdas(i.second[0]));
						x(i.second[1] * 2 + 1) = std::log(cur_mus(i.second[0]));
					}
					Eigen::VectorXd x_display = Eigen::VectorXd::Zero(x.size());
					for (int i = 0; i < x.size(); i++)
						x_display(i) = std::exp(x(i));
					logger().debug("material: {}", x_display.transpose());
				};
				material_problem->dparam_to_dx = [&](MaterialProblem::TVector &dx, const Eigen::VectorXd &dparams, State &state) {
					const auto &cur_lambdas = state.assembler.lame_params().lambda_mat_;
					const auto &cur_mus = state.assembler.lame_params().mu_mat_;
					dx.setZero(2 * body_id_map.size());
					for (int e = 0; e < dof; e++)
					{
						const int body_id = state.mesh->get_body_id(e);
						if (!body_id_map.count(body_id))
							continue;
						dx(body_id_map[body_id][1] * 2 + 0) += dparams(e) * cur_lambdas(e);
						dx(body_id_map[body_id][1] * 2 + 1) += dparams(e + dof) * cur_mus(e);
					}
				};
			}
			else if (material_params["restriction"].get<std::string>() == "constant_log_friction")
			{
				logger().info("{} objects found, each object has constant material parameters...", body_id_map.size());

				material_problem->x_to_param = [&](const MaterialProblem::TVector &x, State &state) {
					auto cur_lambdas = state.assembler.lame_params().lambda_mat_;
					auto cur_mus = state.assembler.lame_params().mu_mat_;

					cur_lambdas.setConstant(dof, 1, std::exp(x(0)));
					cur_mus.setConstant(dof, 1, std::exp(x(1)));

					for (int e = 0; e < dof; e++)
					{
						const int body_id = state.mesh->get_body_id(e);

						cur_lambdas(e) = std::exp(x(body_id_map[body_id][1] * 2 + 0));
						cur_mus(e) = std::exp(x(body_id_map[body_id][1] * 2 + 1));
					}
					state.assembler.update_lame_params(cur_lambdas, cur_mus);

					state.args["contact"]["friction_coefficient"] = std::exp(x(x.size() - 1));

					Eigen::VectorXd x_display = Eigen::VectorXd::Zero(x.size() - 1);
					for (int i = 0; i < x_display.size(); i++)
						x_display(i) = std::exp(x(i));
					logger().debug("material: {}", x_display.transpose());
					logger().debug("friction coeff = {}", state.args["contact"]["friction_coefficient"].get<double>());
				};
				material_problem->param_to_x = [&](MaterialProblem::TVector &x, State &state) {
					const auto &cur_lambdas = state.assembler.lame_params().lambda_mat_;
					const auto &cur_mus = state.assembler.lame_params().mu_mat_;
					x.setZero(2 * body_id_map.size() + 1);
					for (auto i : body_id_map)
					{
						x(i.second[1] * 2 + 0) = std::log(cur_lambdas(i.second[0]));
						x(i.second[1] * 2 + 1) = std::log(cur_mus(i.second[0]));
					}
					x(x.size() - 1) = std::log(state.args["contact"]["friction_coefficient"].get<double>());

					Eigen::VectorXd x_display = Eigen::VectorXd::Zero(x.size() - 1);
					for (int i = 0; i < x_display.size(); i++)
						x_display(i) = std::exp(x(i));
					logger().debug("material: {}", x_display.transpose());
					logger().debug("friction coeff = {}", state.args["contact"]["friction_coefficient"].get<double>());
				};
				material_problem->dparam_to_dx = [&](MaterialProblem::TVector &dx, const Eigen::VectorXd &dparams, State &state) {
					const auto &cur_lambdas = state.assembler.lame_params().lambda_mat_;
					const auto &cur_mus = state.assembler.lame_params().mu_mat_;
					dx.setZero(2 * body_id_map.size() + 1);
					for (int e = 0; e < dof; e++)
					{
						const int body_id = state.mesh->get_body_id(e);
						dx(body_id_map[body_id][1] * 2 + 0) += dparams(e) * cur_lambdas(e);
						dx(body_id_map[body_id][1] * 2 + 1) += dparams(e + dof) * cur_mus(e);
					}
					dx(dx.size() - 1) = dparams(2 * dof) * state.args["contact"]["friction_coefficient"].get<double>();
				};
			}
			else if (material_params["restriction"].get<std::string>() == "constant_log_friction_damping")
			{
				logger().info("{} objects found, each object has constant material parameters...", body_id_map.size());

				material_problem->x_to_param = [&](const MaterialProblem::TVector &x, State &state) {
					auto cur_lambdas = state.assembler.lame_params().lambda_mat_;
					auto cur_mus = state.assembler.lame_params().mu_mat_;

					cur_lambdas.setConstant(dof, 1, std::exp(x(0)));
					cur_mus.setConstant(dof, 1, std::exp(x(1)));

					for (int e = 0; e < dof; e++)
					{
						const int body_id = state.mesh->get_body_id(e);

						cur_lambdas(e) = std::exp(x(body_id_map[body_id][1] * 2 + 0));
						cur_mus(e) = std::exp(x(body_id_map[body_id][1] * 2 + 1));
					}
					state.assembler.update_lame_params(cur_lambdas, cur_mus);

					state.args["contact"]["friction_coefficient"] = std::exp(x(x.size() - 3));
					state.damping_assembler.local_assembler().set_params(std::exp(x(x.size() - 2)), std::exp(x(x.size() - 1)));

					Eigen::VectorXd x_display = Eigen::VectorXd::Zero(x.size() - 3);
					for (int i = 0; i < x_display.size(); i++)
						x_display(i) = std::exp(x(i));
					logger().debug("material: {}", x_display.transpose());
					logger().debug("friction coeff = {}", state.args["contact"]["friction_coefficient"].get<double>());
					logger().debug("psi = {}, phi = {}", state.damping_assembler.local_assembler().get_psi(), state.damping_assembler.local_assembler().get_phi());
				};
				material_problem->param_to_x = [&](MaterialProblem::TVector &x, State &state) {
					const auto &cur_lambdas = state.assembler.lame_params().lambda_mat_;
					const auto &cur_mus = state.assembler.lame_params().mu_mat_;
					x.setZero(2 * body_id_map.size() + 3);
					for (auto i : body_id_map)
					{
						x(i.second[1] * 2 + 0) = std::log(cur_lambdas(i.second[0]));
						x(i.second[1] * 2 + 1) = std::log(cur_mus(i.second[0]));
					}
					x(x.size() - 3) = std::log(state.args["contact"]["friction_coefficient"].get<double>());
					x(x.size() - 2) = std::log(state.damping_assembler.local_assembler().get_psi());
					x(x.size() - 1) = std::log(state.damping_assembler.local_assembler().get_phi());

					Eigen::VectorXd x_display = Eigen::VectorXd::Zero(x.size() - 3);
					for (int i = 0; i < x_display.size(); i++)
						x_display(i) = std::exp(x(i));
					logger().debug("material: {}", x_display.transpose());
					logger().debug("friction coeff = {}", state.args["contact"]["friction_coefficient"].get<double>());
					logger().debug("psi = {}, phi = {}", state.damping_assembler.local_assembler().get_psi(), state.damping_assembler.local_assembler().get_phi());
				};
				material_problem->dparam_to_dx = [&](MaterialProblem::TVector &dx, const Eigen::VectorXd &dparams, State &state) {
					const auto &cur_lambdas = state.assembler.lame_params().lambda_mat_;
					const auto &cur_mus = state.assembler.lame_params().mu_mat_;
					dx.setZero(2 * body_id_map.size() + 3);
					for (int e = 0; e < dof; e++)
					{
						const int body_id = state.mesh->get_body_id(e);
						dx(body_id_map[body_id][1] * 2 + 0) += dparams(e) * cur_lambdas(e);
						dx(body_id_map[body_id][1] * 2 + 1) += dparams(e + dof) * cur_mus(e);
					}
					dx.tail(3) = dparams.tail(3);
					dx(dx.size() - 3) = dparams(dparams.size() - 3) * state.args["contact"]["friction_coefficient"].get<double>();
					dx(dx.size() - 2) = dparams(dparams.size() - 2) * state.damping_assembler.local_assembler().get_psi();
					dx(dx.size() - 1) = dparams(dparams.size() - 1) * state.damping_assembler.local_assembler().get_phi();
				};
			}
			else if (material_params["restriction"].get<std::string>() == "friction_damping")
			{
				material_problem->x_to_param = [&](const MaterialProblem::TVector &x, State &state) {
					state.args["contact"]["friction_coefficient"] = x(x.size() - 3);
					state.damping_assembler.local_assembler().set_params(x(x.size() - 2), x(x.size() - 1));

					logger().debug("friction coeff = {}", state.args["contact"]["friction_coefficient"].get<double>());
					logger().debug("psi = {}, phi = {}", state.damping_assembler.local_assembler().get_psi(), state.damping_assembler.local_assembler().get_phi());
				};
				material_problem->param_to_x = [&](MaterialProblem::TVector &x, State &state) {
					x.setZero(3);

					x(x.size() - 3) = state.args["contact"]["friction_coefficient"].get<double>();
					x(x.size() - 2) = state.damping_assembler.local_assembler().get_psi();
					x(x.size() - 1) = state.damping_assembler.local_assembler().get_phi();

					logger().debug("friction coeff = {}", state.args["contact"]["friction_coefficient"].get<double>());
					logger().debug("psi = {}, phi = {}", state.damping_assembler.local_assembler().get_psi(), state.damping_assembler.local_assembler().get_phi());
				};
				material_problem->dparam_to_dx = [&](MaterialProblem::TVector &dx, const Eigen::VectorXd &dparams, State &state) {
					dx.setZero(3);

					dx.tail(3) = dparams.tail(3);

					logger().debug("opt grad: {}", dx.transpose());
				};
			}
			else if (material_params["restriction"].get<std::string>() == "friction")
			{
				material_problem->x_to_param = [&](const MaterialProblem::TVector &x, State &state) {
					state.args["contact"]["friction_coefficient"] = x(0);

					logger().debug("friction coeff = {}", state.args["contact"]["friction_coefficient"].get<double>());
				};
				material_problem->param_to_x = [&](MaterialProblem::TVector &x, State &state) {
					x.setZero(1);

					x(0) = state.args["contact"]["friction_coefficient"].get<double>();

					logger().debug("friction coeff = {}", state.args["contact"]["friction_coefficient"].get<double>());
				};
				material_problem->dparam_to_dx = [&](MaterialProblem::TVector &dx, const Eigen::VectorXd &dparams, State &state) {
					dx.setZero(1);

					dx(0) = dparams(dparams.size() - 3);

					logger().debug("opt grad: {}", dx.transpose());
				};
			}
			else if (material_params["restriction"].get<std::string>() == "damping")
			{
				material_problem->x_to_param = [&](const MaterialProblem::TVector &x, State &state) {
					state.damping_assembler.local_assembler().set_params(x(x.size() - 2), x(x.size() - 1));
					logger().debug("psi = {}, phi = {}", state.damping_assembler.local_assembler().get_psi(), state.damping_assembler.local_assembler().get_phi());
				};
				material_problem->param_to_x = [&](MaterialProblem::TVector &x, State &state) {
					x.setZero(2);

					x(x.size() - 2) = state.damping_assembler.local_assembler().get_psi();
					x(x.size() - 1) = state.damping_assembler.local_assembler().get_phi();

					logger().debug("psi = {}, phi = {}", state.damping_assembler.local_assembler().get_psi(), state.damping_assembler.local_assembler().get_phi());
				};
				material_problem->dparam_to_dx = [&](MaterialProblem::TVector &dx, const Eigen::VectorXd &dparams, State &state) {
					dx.setZero(2);

					dx.tail(2) = dparams.tail(2);

					logger().debug("opt grad: {}", dx.transpose());
				};
			}
		}

		Eigen::VectorXd x;
		material_problem->param_to_x(x, state);

		nlsolver->minimize(*material_problem, x);

		json solver_info;
		nlsolver->getInfo(solver_info);
		std::cout << solver_info << std::endl;
	}

	void shape_optimization(State &state, const std::shared_ptr<CompositeFunctional> j)
	{
		const auto &opt_params = state.args["optimization"];
		const auto &opt_nl_params = state.args["solver"]["optimization_nonlinear"];

		std::shared_ptr<ShapeProblem> shape_problem = std::make_shared<ShapeProblem>(state, j);
		std::shared_ptr<cppoptlib::NonlinearSolver<ShapeProblem>> nlsolver = make_nl_solver<ShapeProblem>(opt_nl_params); //std::make_shared<cppoptlib::LBFGSSolver<ShapeProblem>>(opt_params);
		nlsolver->setLineSearch(opt_nl_params["line_search"]["method"]);

		Eigen::MatrixXd V;
		Eigen::MatrixXi F;
		state.get_vf(V, F);

		const auto &shape_params = shape_problem->get_shape_params();
		if (shape_params.contains("restriction"))
		{
			if (shape_params["restriction"].get<std::string>() == "cubic_hermite_spline" and shape_params.contains("spline_specification"))
			{
				// Assume there is one spline with id 10.
				const auto &spline_params = shape_params["spline_specification"];
				const int boundary_id = spline_params[0]["id"].get<int>();
				auto control_points = spline_params[0]["control_point"];
				auto tangents = spline_params[0]["tangent"];
				const int sampling = spline_params[0]["sampling"].get<int>();
				std::map<int, Eigen::MatrixXd> control_point, tangent;
				Eigen::MatrixXd c(2, 2), t(2, 2);
				for (int i = 0; i < 2; ++i)
				{
					for (int j = 0; j < 2; ++j)
					{
						c(i, j) = control_points[i][j];
						t(i, j) = tangents[i][j];
					}
				}
				logger().trace("Given tangents are: {}", t);
				control_point = {{boundary_id, c}};
				tangent = {{boundary_id, t}};
				SplineParam spline_param(control_point, tangent, shape_problem->optimization_boundary_to_node, V, sampling);
				shape_problem->param_to_x = [spline_param](ShapeProblem::TVector &x, const Eigen::MatrixXd &V) {
					std::map<int, Eigen::MatrixXd> control_point, tangent;
					spline_param.get_parameters(V, control_point, tangent);
					x.setZero(2 * tangent.size() + 2);
					int index = 0;
					int last_id = -1;
					for (const auto &kv : tangent)
					{
						x.segment(index, 2) = kv.second.row(0);
						index += 2;
						last_id = kv.first;
					}
					x.segment(index, 2) = tangent.at(last_id).row(1);
				};
				shape_problem->x_to_param = [control_point, tangent, spline_param](const ShapeProblem::TVector &x, const Eigen::MatrixXd &V_prev, Eigen::MatrixXd &V_) {
					std::map<int, Eigen::MatrixXd> new_tangent;
					int index = 0;
					for (const auto &kv : tangent)
					{
						Eigen::MatrixXd tangent_matrix(2, 2);
						tangent_matrix.row(0) = x.segment(index, 2);
						tangent_matrix.row(1) = x.segment(index + 2, 2);
						new_tangent[kv.first] = tangent_matrix;
						index += 2;
					}
					spline_param.reparametrize(control_point, new_tangent, V_prev, V_);
				};
				shape_problem->dparam_to_dx = [tangent, spline_param](ShapeProblem::TVector &grad_x, const ShapeProblem::TVector &grad_v) {
					grad_x.setZero(2 * tangent.size() + 2);
					int index = 0;
					for (const auto &kv : tangent)
					{
						Eigen::VectorXd grad_control_point, grad_tangent;
						spline_param.derivative_wrt_params(grad_v, kv.first, grad_control_point, grad_tangent);
						grad_x.segment(index, 4) += 0.5 * grad_tangent;
						index += 2;
					}
					grad_x.segment(0, 2) *= 2;
					grad_x.segment(index, 2) *= 2;
				};
			}
		}

		Eigen::VectorXd x;
		shape_problem->param_to_x(x, V);
		nlsolver->minimize(*shape_problem, x);

		json solver_info;
		nlsolver->getInfo(solver_info);
		std::cout << solver_info << std::endl;
	}

<<<<<<< HEAD
	void topology_optimization(State &state, const std::shared_ptr<CompositeFunctional> j)
	{
		const auto &opt_params = state.args["optimization"];
		const auto &opt_nl_params = state.args["solver"]["optimization_nonlinear"];

		std::shared_ptr<TopologyOptimizationProblem> top_opt = std::make_shared<TopologyOptimizationProblem>(state, j);
		std::shared_ptr<cppoptlib::NonlinearSolver<TopologyOptimizationProblem>> nlsolver = make_nl_solver<TopologyOptimizationProblem>(opt_nl_params); //std::make_shared<cppoptlib::LBFGSSolver<TopologyOptimizationProblem>>(opt_params);
		nlsolver->setLineSearch(opt_nl_params["line_search"]["method"]);

		Eigen::MatrixXd density_mat = state.assembler.lame_params().density_mat_;
		for (const auto &param : opt_params["parameters"])
		{
			if (param["type"] == "topology")
			{
				if (param.contains("initial"))
					density_mat.setConstant(param["initial"]);
				else
				{
					Eigen::MatrixXd barycenters;
					if (state.mesh->is_volume())
						state.mesh->cell_barycenters(barycenters);
					else
						state.mesh->face_barycenters(barycenters);
					for (int e = 0; e < state.bases.size(); e++)
					{
						density_mat(e) = cross(barycenters(e,0), barycenters(e,1));
					}
					// density_mat.setOnes();
				}
				
				if (param.contains("power"))
					state.assembler.update_lame_params_density(top_opt->apply_filter(density_mat), param["power"]);
				else
					state.assembler.update_lame_params_density(top_opt->apply_filter(density_mat));
				break;
			}
		}

		Eigen::VectorXd x = density_mat;
		nlsolver->minimize(*top_opt, x);

		json solver_info;
		nlsolver->getInfo(solver_info);
		std::cout << solver_info << std::endl;
=======
	void general_optimization(State &state, const std::vector<std::shared_ptr<OptimizationProblem>> params, const std::shared_ptr<CompositeFunctional> j)
	{
>>>>>>> 34d21f84
	}
} // namespace polyfem<|MERGE_RESOLUTION|>--- conflicted
+++ resolved
@@ -1,12 +1,8 @@
 #include "OptimizationProblem.hpp"
 #include "Optimizations.hpp"
 #include "ShapeProblem.hpp"
-<<<<<<< HEAD
 #include "TopologyOptimizationProblem.hpp"
-// #include "MaterialProblem.hpp"
-=======
 #include "MaterialProblem.hpp"
->>>>>>> 34d21f84
 // #include "InitialConditionProblem.hpp"
 #include "LBFGSSolver.hpp"
 #include "MMASolver.hpp"
@@ -802,7 +798,6 @@
 		std::cout << solver_info << std::endl;
 	}
 
-<<<<<<< HEAD
 	void topology_optimization(State &state, const std::shared_ptr<CompositeFunctional> j)
 	{
 		const auto &opt_params = state.args["optimization"];
@@ -847,9 +842,5 @@
 		json solver_info;
 		nlsolver->getInfo(solver_info);
 		std::cout << solver_info << std::endl;
-=======
-	void general_optimization(State &state, const std::vector<std::shared_ptr<OptimizationProblem>> params, const std::shared_ptr<CompositeFunctional> j)
-	{
->>>>>>> 34d21f84
 	}
 } // namespace polyfem
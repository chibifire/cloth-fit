--- conflicted
+++ resolved
@@ -482,31 +482,12 @@
 		std::unique_ptr<VariableToSimulation> var2sim = VariableToSimulation::create(type, cur_states, CompositeParametrization(std::move(map_list)));
 		if (type == "shape")
 			var2sim->set_output_indexing(output_indexing);
-<<<<<<< HEAD
-		}
-		else if (type == "elastic")
-		{
-			var2sim = std::make_shared<ElasticVariableToSimulation>(cur_states, composite_map);
-		}
-		else if (type == "friction")
-		{
-			var2sim = std::make_shared<FrictionCoeffientVariableToSimulation>(cur_states, composite_map);
-		}
-		else if (type == "damping")
-		{
-			var2sim = std::make_shared<DampingCoeffientVariableToSimulation>(cur_states, composite_map);
-		}
-		else if (type == "initial")
-		{
-			var2sim = std::make_shared<InitialConditionVariableToSimulation>(cur_states, composite_map);
-		}
 		else if (type == "dirichlet")
 		{
-			var2sim = std::make_shared<DirichletVariableToSimulation>(cur_states, composite_map, args["surface_selection"]);
 			var2sim->set_output_indexing(output_indexing);
-		}
-=======
->>>>>>> c3278250
+			auto dirichlet_var2sim = static_cast<DirichletVariableToSimulation *>(var2sim.get());
+			dirichlet_var2sim->set_dirichlet_boundaries(args["surface_selection"]);
+		}
 		else if (type == "pressure")
 		{
 			var2sim->set_output_indexing(output_indexing);

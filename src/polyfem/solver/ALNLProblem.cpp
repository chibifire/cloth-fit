#include "ALNLProblem.hpp"

#include <polysolve/LinearSolver.hpp>
#include <polysolve/FEMSolver.hpp>

#include <polyfem/utils/Types.hpp>

#include <ipc/ipc.hpp>
#include <ipc/barrier/barrier.hpp>
#include <ipc/barrier/adaptive_stiffness.hpp>

#include <igl/write_triangle_mesh.h>

#include <unsupported/Eigen/SparseExtra>

namespace polyfem
{
	using namespace polysolve;
	using namespace assembler;
	using namespace utils;

	namespace solver
	{

		ALNLProblem::ALNLProblem(const State &state, const RhsAssembler &rhs_assembler, const double t, const double dhat, const double weight)
			: super(state, rhs_assembler, t, dhat, true), weight_(weight)
		{
			// stop_dist_ = 1e-2 * state.min_edge_length;

			const int ndof = state.n_bases * state.mesh->dimension();

			std::vector<bool> is_boundary_dof(ndof, true);
			for (const auto bn : state.boundary_nodes)
				is_boundary_dof[bn] = false;

			masked_lumped_mass_ = state.mass.size() == 0 ? sparse_identity(ndof, ndof) : lump_matrix(state.mass);
			assert(ndof == masked_lumped_mass_.rows() && ndof == masked_lumped_mass_.cols());
			// Remove non-boundary ndof from mass matrix
			masked_lumped_mass_.prune([&](const int &row, const int &col, const double &value) -> bool {
				assert(row == col); // matrix should be diagonal
				return !is_boundary_dof[row];
			});

			update_target(t);
		}

		void ALNLProblem::update_target(const double t)
		{
			target_x_.setZero(masked_lumped_mass_.rows(), 1);
			rhs_assembler.set_bc(state.local_boundary, state.boundary_nodes, state.n_boundary_samples(), state.local_neumann_boundary, target_x_, t);
		}

		void ALNLProblem::update_quantities(const double t, const TVector &x)
		{
			super::update_quantities(t, x);
			if (is_time_dependent)
			{
				update_target(t);
			}
		}

		double ALNLProblem::value(const TVector &x, const bool only_elastic)
		{
			const double val = super::value(x, only_elastic);

			// ₙ
<<<<<<< HEAD
			// ∑ ½ κ mₖ ‖ xₖ - x̂ₖ ‖² = ½ κ (xₖ - x̂ₖ)ᵀ lump(M) (xₖ - x̂ₖ)
			// ᵏ
			TVector distv;
			compute_distance(x, distv);
			// TODO: replace this with the actual lumped mass matrix
			Eigen::SparseMatrix<double> M = sparse_identity(x.size(), x.size());
			const double AL_penalty = weight_ / 2 * distv.transpose() * M * distv;
=======
			// ∑ ½ κ mₖ ‖ xₖ - x̂ₖ ‖² = ½ κ (x - x̂)ᵀ M (x - x̂)
			// ᵏ
			const TVector dist = x - target_x_;
			const double AL_penalty = weight_ / 2 * dist.transpose() * masked_lumped_mass_ * dist;
>>>>>>> db1fdf58

			// TODO: Implement Lagrangian potential if needed (i.e., penalty weight exceeds maximum)
			// ₙ    __
			// ∑ -⎷ mₖ λₖᵀ (xₖ - x̂ₖ) = -λᵀ M (x - x̂)
			// ᵏ

			logger().trace("AL_penalty={}", sqrt(AL_penalty));

			return val + AL_penalty;
		}

		void ALNLProblem::gradient_no_rhs(const TVector &x, Eigen::MatrixXd &grad, const bool only_elastic)
		{
			super::gradient_no_rhs(x, grad, only_elastic);

<<<<<<< HEAD
			TVector grad_AL;
			compute_distance(x, grad_AL);
			// logger().trace("dist grad {}", tmp.norm());
			grad_AL *= weight_;
=======
			grad += weight_ * masked_lumped_mass_ * (x - target_x_);
>>>>>>> db1fdf58

			// TODO: Implement Lagrangian potential if needed (i.e., penalty weight exceeds maximum)
		}

		void ALNLProblem::hessian_full(const TVector &x, THessian &hessian)
		{
			super::hessian_full(x, hessian);
			hessian += weight_ * masked_lumped_mass_;
			hessian.makeCompressed();
			// Hessian of Lagrangian potential is zero
		}

		bool ALNLProblem::stop(const TVector &x)
		{
			// TVector distv;
			// compute_distance(x, distv);
			// const double dist = distv.norm();

			return false; // dist < stop_dist_;
		}
	} // namespace solver
} // namespace polyfem<|MERGE_RESOLUTION|>--- conflicted
+++ resolved
@@ -64,20 +64,10 @@
 			const double val = super::value(x, only_elastic);
 
 			// ₙ
-<<<<<<< HEAD
-			// ∑ ½ κ mₖ ‖ xₖ - x̂ₖ ‖² = ½ κ (xₖ - x̂ₖ)ᵀ lump(M) (xₖ - x̂ₖ)
-			// ᵏ
-			TVector distv;
-			compute_distance(x, distv);
-			// TODO: replace this with the actual lumped mass matrix
-			Eigen::SparseMatrix<double> M = sparse_identity(x.size(), x.size());
-			const double AL_penalty = weight_ / 2 * distv.transpose() * M * distv;
-=======
 			// ∑ ½ κ mₖ ‖ xₖ - x̂ₖ ‖² = ½ κ (x - x̂)ᵀ M (x - x̂)
 			// ᵏ
 			const TVector dist = x - target_x_;
 			const double AL_penalty = weight_ / 2 * dist.transpose() * masked_lumped_mass_ * dist;
->>>>>>> db1fdf58
 
 			// TODO: Implement Lagrangian potential if needed (i.e., penalty weight exceeds maximum)
 			// ₙ    __
@@ -93,14 +83,7 @@
 		{
 			super::gradient_no_rhs(x, grad, only_elastic);
 
-<<<<<<< HEAD
-			TVector grad_AL;
-			compute_distance(x, grad_AL);
-			// logger().trace("dist grad {}", tmp.norm());
-			grad_AL *= weight_;
-=======
 			grad += weight_ * masked_lumped_mass_ * (x - target_x_);
->>>>>>> db1fdf58
 
 			// TODO: Implement Lagrangian potential if needed (i.e., penalty weight exceeds maximum)
 		}

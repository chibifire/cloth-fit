--- conflicted
+++ resolved
@@ -68,10 +68,6 @@
 
 	void OptimizationProblem::solve_pde(const TVector &x)
 	{
-<<<<<<< HEAD
-=======
-		// TODO: Add in initial guess.
->>>>>>> bd23d045
 		if (!state.problem->is_time_dependent())
 		{
 			if (optimization_name == "shape")

#pragma once

#include <polyfem/Common.hpp>

// Line search methods
#include "line_search/LineSearch.hpp"

#include <polyfem/utils/Logger.hpp>
#include <polyfem/utils/Timer.hpp>

#include <cppoptlib/solver/isolver.h>

extern "C" size_t getPeakRSS();

namespace cppoptlib
{
	enum class ErrorCode
	{
		NAN_ENCOUNTERED = -10,
		STEP_TOO_SMALL = -1,
		SUCCESS = 0,
	};

	template <typename ProblemType /*, int Ord*/>
	class NonlinearSolver : public ISolver<ProblemType, /*Ord=*/-1>
	{
	public:
		using Superclass = ISolver<ProblemType, /*Ord=*/-1>;
		using typename Superclass::Scalar;
		using typename Superclass::TCriteria;
		using typename Superclass::TVector;

		/// @brief Construct a new Nonlinear Solver object
		/// @param solver_params JSON of solver parameters (see input spec.)
		/// @param dt time step size (use 1 if not time-dependent)
		NonlinearSolver(const polyfem::json &solver_params, const double dt);

		virtual double compute_grad_norm(const Eigen::VectorXd &x, const Eigen::VectorXd &grad) const;

		virtual std::string name() const = 0;

		void set_line_search(const std::string &line_search_name);

		void minimize(ProblemType &objFunc, TVector &x) override;

		double line_search(const TVector &x, const TVector &delta_x, ProblemType &objFunc);

		void get_info(polyfem::json &params) { params = solver_info; }

		void disable_logging() { disable_log = true; m_line_search->disable_log = true; }
		void enable_logging() { disable_log = false; m_line_search->disable_log = false; }

		ErrorCode error_code() const { return m_error_code; }

		const typename Superclass::TCriteria &getStopCriteria() { return this->m_stop; }
		// setStopCriteria already in ISolver

		bool converged() const
		{
			return this->m_status == Status::XDeltaTolerance
				   || this->m_status == Status::FDeltaTolerance
				   || this->m_status == Status::GradNormTolerance;
		}

<<<<<<< HEAD
		bool verify_gradient(ProblemType &objFunc, const TVector &x, const TVector &grad);
=======
		size_t max_iterations() const { return this->m_stop.iterations; }
		size_t &max_iterations() { return this->m_stop.iterations; }
>>>>>>> dd2ae774

	protected:
		// ====================================================================
		//                        Solver parameters
		// ====================================================================

		bool normalize_gradient;
		bool solver_info_log;
		double use_grad_norm_tol;
		double first_grad_norm_tol;
		double min_step_size;
		double max_step_size;
		double dt;

		// ====================================================================
		//                           Solver state
		// ====================================================================

		// Reset the solver at the start of a minimization
		virtual void reset(const int ndof);

		virtual void remesh_reset(const ProblemType &objFunc, const TVector &x)
		{
			m_error_code = ErrorCode::SUCCESS;
			descent_strategy = default_descent_strategy();
		}

		// Compute the search/update direction
		virtual bool compute_update_direction(
			ProblemType &objFunc, const TVector &x_vec, const TVector &grad, TVector &direction) = 0;

		virtual int default_descent_strategy() = 0;
		virtual void increase_descent_strategy() = 0;

		virtual std::string descent_strategy_name(int descent_strategy) const = 0;
		virtual std::string descent_strategy_name() const { return descent_strategy_name(descent_strategy); };

		std::shared_ptr<polyfem::solver::line_search::LineSearch<ProblemType>> m_line_search;

		int descent_strategy; // 0, newton, 1 spd, 2 gradiant

		// ====================================================================
		//                            Solver info
		// ====================================================================

		virtual void update_solver_info();
		void reset_times();
		void log_times();

		polyfem::json solver_info;

		double total_time;
		double cumulative_total_time;
		double grad_time;
		double assembly_time;
		double inverting_time;
		double line_search_time;
		double constraint_set_update_time;
		double obj_fun_time;

		std::string export_energy_path;
		bool export_energy_components;

		ErrorCode m_error_code;

		bool disable_log = false;

		bool debug_finite_diff;
		double finite_diff_eps;

		int fall_back_descent_strategy_period;

		// ====================================================================
		//                                 END
		// ====================================================================
	};
} // namespace cppoptlib

#include "NonlinearSolver.tpp"<|MERGE_RESOLUTION|>--- conflicted
+++ resolved
@@ -62,12 +62,9 @@
 				   || this->m_status == Status::GradNormTolerance;
 		}
 
-<<<<<<< HEAD
 		bool verify_gradient(ProblemType &objFunc, const TVector &x, const TVector &grad);
-=======
 		size_t max_iterations() const { return this->m_stop.iterations; }
 		size_t &max_iterations() { return this->m_stop.iterations; }
->>>>>>> dd2ae774
 
 	protected:
 		// ====================================================================

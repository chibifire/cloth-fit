#pragma once

#include <polyfem/utils/Types.hpp>

namespace polyfem::solver
{
	class Form
	{
	public:
		virtual ~Form() {}

		/// @brief Initialize the form
		/// @param x Current solution
		virtual void init(const Eigen::VectorXd &x) {}

		/// @brief Compute the value of the form multiplied with the weigth
		/// @param x Current solution
		/// @return Computed value
		inline virtual double value(const Eigen::VectorXd &x) const
		{
			return weight_ * value_unweighted(x);
		}

		/// @brief Compute the first derivative of the value wrt x multiplied with the weigth
		/// @param[in] x Current solution
		/// @param[out] gradv Output gradient of the value wrt x
		inline virtual void first_derivative(const Eigen::VectorXd &x, Eigen::VectorXd &gradv) const
		{
			first_derivative_unweighted(x, gradv);
			gradv *= weight_;
		}

		/// @brief Compute the second derivative of the value wrt x multiplied with the weigth
		/// @note This is not marked const because ElasticForm needs to cache the matrix assembly.
		/// @param[in] x Current solution
		/// @param[out] hessian Output Hessian of the value wrt x
<<<<<<< HEAD
		inline virtual void second_derivative(const Eigen::VectorXd &x, StiffnessMatrix &hessian)
=======
		inline void second_derivative(const Eigen::VectorXd &x, StiffnessMatrix &hessian) const
>>>>>>> 4dedf048
		{
			second_derivative_unweighted(x, hessian);
			hessian *= weight_;
		}

		/// @brief Determine if a step from solution x0 to solution x1 is allowed
		/// @param x0 Current solution
		/// @param x1 Proposed next solution
		/// @return True if the step is allowed
		virtual bool is_step_valid(const Eigen::VectorXd &x0, const Eigen::VectorXd &x1) const { return true; }

		/// @brief Determine the maximum step size allowable between the current and next solution
		/// @param x0 Current solution (step size = 0)
		/// @param x1 Next solution (step size = 1)
		/// @return Maximum allowable step size
		virtual double max_step_size(const Eigen::VectorXd &x0, const Eigen::VectorXd &x1) const { return 1; }

		/// @brief Initialize variables used during the line search
		/// @param x0 Current solution
		/// @param x1 Next solution
		virtual void line_search_begin(const Eigen::VectorXd &x0, const Eigen::VectorXd &x1) {}

		/// @brief Clear variables used during the line search
		virtual void line_search_end() {}

		/// @brief Update fields after a step in the optimization
		/// @param iter_num Optimization iteration number
		/// @param x Current solution
		virtual void post_step(const int iter_num, const Eigen::VectorXd &x) {}

		/// @brief Update cached fields upon a change in the solution
		/// @param new_x New solution
		virtual void solution_changed(const Eigen::VectorXd &new_x) {}

		/// @brief Update time-dependent fields
		/// @param t Current time
		/// @param x Current solution at time t
		virtual void update_quantities(const double t, const Eigen::VectorXd &x) {}

		/// @brief Initialize lagged fields
		/// TODO: more than one step
		/// @param x Current solution
		virtual void init_lagging(const Eigen::VectorXd &x){};

		/// @brief Update lagged fields
		/// @param x Current solution
		virtual void update_lagging(const Eigen::VectorXd &x, const int iter_num){};

		/// @brief Get the maximum number of lagging iteration allowable.
		virtual int max_lagging_iterations() const { return 1; }

		/// @brief Does this form require lagging?
		/// @return True if the form requires lagging
		virtual bool uses_lagging() const { return false; }

		/// @brief Set project to psd
		/// @param val If true, the form's second derivative is projected to be positive semidefinite
		void set_project_to_psd(bool val) { project_to_psd_ = val; }

		/// @brief Get if the form's second derivative is projected to psd
		bool is_project_to_psd() const { return project_to_psd_; }

		/// @brief Enable the form
		void enable() { enabled_ = true; }
		/// @brief Disable the form
		void disable() { enabled_ = false; }
		/// @brief Set if the form is enabled
		void set_enabled(const bool enabled) { enabled_ = enabled; }

		/// @brief Determine if the form is enabled
		/// @return True if the form is enabled else false
		bool enabled() const { return enabled_; }

		/// @brief Get the form's multiplicative constant weight
		double weight() const { return weight_; }

		/// @brief Set the form's multiplicative constant weight
		/// @param weight New weight to use
		void set_weight(const double weight) { weight_ = weight; }

		// NOTE: The following functions are really specific to the different form and should be implemented in the derived class.

		/// @brief Set if the Dirichlet boundary conditions should be enforced.
		/// @note This is specific to the body form.
		/// @param apply_DBC If true, apply Dirichlet boundary conditions to the current RHS.
		virtual void set_apply_DBC(const Eigen::VectorXd &x, bool apply_DBC) {}

		/// @brief Checks if the step is collision free
		/// @return True if the step is collision free else false
		virtual bool is_step_collision_free(const Eigen::VectorXd &x0, const Eigen::VectorXd &x1) const { return true; }

	protected:
		bool project_to_psd_ = false; ///< If true, the form's second derivative is projected to be positive semidefinite

		double weight_ = 1; ///< weight of the form, eg barrier stiffness, AL, d^2

		bool enabled_ = true; ///< If true, the form is enabled

		/// @brief Compute the value of the form
		/// @param x Current solution
		/// @return Computed value
		virtual double value_unweighted(const Eigen::VectorXd &x) const = 0;

		/// @brief Compute the first derivative of the value wrt x
		/// @param[in] x Current solution
		/// @param[out] gradv Output gradient of the value wrt x
		virtual void first_derivative_unweighted(const Eigen::VectorXd &x, Eigen::VectorXd &gradv) const = 0;

		/// @brief Compute the second derivative of the value wrt x
		/// @param[in] x Current solution
		/// @param[out] hessian Output Hessian of the value wrt x
		virtual void second_derivative_unweighted(const Eigen::VectorXd &x, StiffnessMatrix &hessian) const = 0;
	};
} // namespace polyfem::solver<|MERGE_RESOLUTION|>--- conflicted
+++ resolved
@@ -34,11 +34,7 @@
 		/// @note This is not marked const because ElasticForm needs to cache the matrix assembly.
 		/// @param[in] x Current solution
 		/// @param[out] hessian Output Hessian of the value wrt x
-<<<<<<< HEAD
-		inline virtual void second_derivative(const Eigen::VectorXd &x, StiffnessMatrix &hessian)
-=======
 		inline void second_derivative(const Eigen::VectorXd &x, StiffnessMatrix &hessian) const
->>>>>>> 4dedf048
 		{
 			second_derivative_unweighted(x, hessian);
 			hessian *= weight_;

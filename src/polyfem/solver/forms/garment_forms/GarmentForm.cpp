#include "GarmentForm.hpp"
#include <igl/triangle_triangle_adjacency.h>
#include <polyfem/utils/Logger.hpp>
#include <polyfem/utils/Timer.hpp>
#include <polyfem/autogen/auto_derivatives.hpp>
#include <finitediff.hpp>
#include <unordered_set>

using namespace polyfem::autogen;

namespace {
    Eigen::Vector3d triangle_normal(const Eigen::RowVector3d &a, const Eigen::RowVector3d &b, const Eigen::RowVector3d &c)
    {
        return (b - a).cross(c - a);
    }

    Eigen::MatrixXd compute_normals(const Eigen::MatrixXd &V, const Eigen::MatrixXi &F)
    {
        Eigen::MatrixXd normals = Eigen::MatrixXd::Zero(F.rows(), 3);
        for (int f = 0; f < F.rows(); f++)
        {
            normals.row(f) = triangle_normal(V.row(F(f, 0)), V.row(F(f, 1)), V.row(F(f, 2)));
        }

        return normals;
    }

    Eigen::Vector2d point_line_closest_distance(
        const Eigen::Vector3d &p,
        const Eigen::Vector3d &a,
        const Eigen::Vector3d &b)
    {
        const Eigen::Vector3d e = b - a;
        const Eigen::Vector3d d = p - a;
        double t = e.dot(d) / e.squaredNorm();
        const double dist = (d - t * e).squaredNorm();
        return Eigen::Vector2d(dist, t);
    }
}

namespace polyfem::solver {
    double AreaForm::value_unweighted(const Eigen::VectorXd &x) const 
    {
        double total = 0;
        const Eigen::MatrixXd V_new = utils::unflatten(x, V_.cols()) + V_;
        for (int e = 0; e < F_.rows(); e++)
        {
            const Eigen::Vector3d a = V_new.row(F_(e, 1)) - V_new.row(F_(e, 0));
            const Eigen::Vector3d b = V_new.row(F_(e, 2)) - V_new.row(F_(e, 0));
            const double area = a.cross(b).norm() / 2.;
            const double x = area / threshold_;
            if (x < 1.)
                total -= std::log(x) * (1. - x) * (1. - x);
        }
        return total;
    }

    void AreaForm::first_derivative_unweighted(const Eigen::VectorXd &x, Eigen::VectorXd &gradv) const 
    {
        gradv.setZero(x.size());
        const Eigen::MatrixXd V_new = utils::unflatten(x, V_.cols()) + V_;
        for (int e = 0; e < F_.rows(); e++)
        {
            const Eigen::Vector3d a = V_new.row(F_(e, 1)) - V_new.row(F_(e, 0));
            const Eigen::Vector3d b = V_new.row(F_(e, 2)) - V_new.row(F_(e, 0));
            const double area = a.cross(b).norm() / 2.;
            const double x = area / threshold_;
            if (x < 1.)
            {
                Eigen::Vector<double, 9> local_grad;
                local_grad.setZero();
                triangle_area_gradient(
                    V_new(F_(e, 0), 0), V_new(F_(e, 0), 1), V_new(F_(e, 0), 2),
                    V_new(F_(e, 1), 0), V_new(F_(e, 1), 1), V_new(F_(e, 1), 2),
                    V_new(F_(e, 2), 0), V_new(F_(e, 2), 1), V_new(F_(e, 2), 2),
                    local_grad.data());
                // derivative of barrier wrt. area
                local_grad *= -(x - 1) * (2 * x * std::log(x) + x - 1) / area;
                for (int i = 0; i < 3; i++)
                    gradv.segment(F_(e, i) * 3, 3) += local_grad.segment(i * 3, 3);
            }
        }
    }

    void AreaForm::second_derivative_unweighted(const Eigen::VectorXd &x, StiffnessMatrix &hessian) const 
    {
        POLYFEM_SCOPED_TIMER("area hessian");
        hessian.setZero();
        hessian.resize(x.size(), x.size());
        std::vector<Eigen::Triplet<double>> triplets;

        const Eigen::MatrixXd V_new = utils::unflatten(x, V_.cols()) + V_;
        for (int e = 0; e < F_.rows(); e++)
        {
            const Eigen::Vector3d a = V_new.row(F_(e, 1)) - V_new.row(F_(e, 0));
            const Eigen::Vector3d b = V_new.row(F_(e, 2)) - V_new.row(F_(e, 0));
            const double area = a.cross(b).norm() / 2.;
            const double x = area / threshold_;
            if (x < 1.)
            {
                Eigen::Vector<double, 9> local_grad;
                local_grad.setZero();
                triangle_area_gradient(
                    V_new(F_(e, 0), 0), V_new(F_(e, 0), 1), V_new(F_(e, 0), 2),
                    V_new(F_(e, 1), 0), V_new(F_(e, 1), 1), V_new(F_(e, 1), 2),
                    V_new(F_(e, 2), 0), V_new(F_(e, 2), 1), V_new(F_(e, 2), 2),
                    local_grad.data());

                Eigen::Matrix<double, 9, 9> local_hess;
                local_hess.setZero();
                triangle_area_hessian(
                    V_new(F_(e, 0), 0), V_new(F_(e, 0), 1), V_new(F_(e, 0), 2),
                    V_new(F_(e, 1), 0), V_new(F_(e, 1), 1), V_new(F_(e, 1), 2),
                    V_new(F_(e, 2), 0), V_new(F_(e, 2), 1), V_new(F_(e, 2), 2),
                    local_hess.data());
                
                // derivative of barrier wrt. area
                const double barrier_grad = -(x - 1) * (2 * x * std::log(x) + x - 1) / area;
                const double barrier_hess = -(2 * std::log(x) + 3 - 2 / x - 1 / x / x) / threshold_;
                
                Eigen::Matrix<double, 9, 9> real_local_hess = local_grad * (local_grad.transpose() * barrier_hess) + local_hess * barrier_grad;
                if (is_project_to_psd())
                    real_local_hess = ipc::project_to_psd(real_local_hess);
                for (int i = 0; i < 3; i++)
                    for (int j = 0; j < 3; j++)
                        for (int di = 0; di < 3; di++)
                            for (int dj = 0; dj < 3; dj++)
                                triplets.emplace_back(3 * F_(e, i) + di, 3 * F_(e, j) + dj, real_local_hess(i * 3 + di, j * 3 + dj));
            }
        }

        hessian.setFromTriplets(triplets.begin(), triplets.end());
    }

    double DefGradForm::value_unweighted(const Eigen::VectorXd &x) const
    {
        double total = 0;
        const Eigen::MatrixXd V = utils::unflatten(x, V_.cols()) + V_;
        for (int e = 0; e < F_.rows(); e++)
        {
            double a0 = (V_.row(F_(e, 1)) - V_.row(F_(e, 0))).norm();
            double b0 = (V_.row(F_(e, 2)) - V_.row(F_(e, 0))).norm();
            double a1 = (V.row(F_(e, 1)) - V.row(F_(e, 0))).norm();
            double b1 = (V.row(F_(e, 2)) - V.row(F_(e, 0))).norm();

            total += pow(a1 / b1 - a0 / b0, 2);
        }
        return total / 2.;
    }

    void DefGradForm::first_derivative_unweighted(const Eigen::VectorXd &x, Eigen::VectorXd &gradv) const
    {
        gradv.setZero(x.size());
        const Eigen::MatrixXd V = utils::unflatten(x, V_.cols()) + V_;
        for (int e = 0; e < F_.rows(); e++)
        {
            double a0 = (V_.row(F_(e, 1)) - V_.row(F_(e, 0))).norm();
            double b0 = (V_.row(F_(e, 2)) - V_.row(F_(e, 0))).norm();
            double a1 = (V.row(F_(e, 1)) - V.row(F_(e, 0))).norm();
            double b1 = (V.row(F_(e, 2)) - V.row(F_(e, 0))).norm();

            Eigen::Matrix<double, 9, 1> local_grad;
            def_grad_gradient(
                V(F_(e, 0), 0), V(F_(e, 0), 1), V(F_(e, 0), 2),
                V(F_(e, 1), 0), V(F_(e, 1), 1), V(F_(e, 1), 2),
                V(F_(e, 2), 0), V(F_(e, 2), 1), V(F_(e, 2), 2),
                local_grad.data());

            for (int li = 0; li < 3; li++)
                gradv.segment<3>(F_(e, li) * 3) += (a1 / b1 - a0 / b0) * local_grad.segment<3>(li * 3);
        }
    }

    void DefGradForm::second_derivative_unweighted(const Eigen::VectorXd &x, StiffnessMatrix &hessian) const
    {
        POLYFEM_SCOPED_TIMER("def grad hessian");
        hessian.setZero();
        hessian.resize(x.size(), x.size());
        std::vector<Eigen::Triplet<double>> triplets;

        const Eigen::MatrixXd V = utils::unflatten(x, V_.cols()) + V_;
        for (int e = 0; e < F_.rows(); e++)
        {
            double a0 = (V_.row(F_(e, 1)) - V_.row(F_(e, 0))).norm();
            double b0 = (V_.row(F_(e, 2)) - V_.row(F_(e, 0))).norm();
            double a1 = (V.row(F_(e, 1)) - V.row(F_(e, 0))).norm();
            double b1 = (V.row(F_(e, 2)) - V.row(F_(e, 0))).norm();

            Eigen::Vector<double, 9> local_grad;
            local_grad.setZero();
            def_grad_gradient(
                V(F_(e, 0), 0), V(F_(e, 0), 1), V(F_(e, 0), 2),
                V(F_(e, 1), 0), V(F_(e, 1), 1), V(F_(e, 1), 2),
                V(F_(e, 2), 0), V(F_(e, 2), 1), V(F_(e, 2), 2),
                local_grad.data());

            Eigen::Matrix<double, 9, 9> local_hess;
            local_hess.setZero();
            def_grad_hessian(
                V(F_(e, 0), 0), V(F_(e, 0), 1), V(F_(e, 0), 2),
                V(F_(e, 1), 0), V(F_(e, 1), 1), V(F_(e, 1), 2),
                V(F_(e, 2), 0), V(F_(e, 2), 1), V(F_(e, 2), 2),
                local_hess.data());
            
            const Eigen::Matrix<double, 9, 9> real_local_hess = local_grad * local_grad.transpose() + local_hess * (a1 / b1 - a0 / b0);
            for (int i = 0; i < 3; i++)
                for (int j = 0; j < 3; j++)
                    for (int di = 0; di < 3; di++)
                        for (int dj = 0; dj < 3; dj++)
                            triplets.emplace_back(3 * F_(e, i) + di, 3 * F_(e, j) + dj, real_local_hess(i * 3 + di, j * 3 + dj));
        }

        hessian.setFromTriplets(triplets.begin(), triplets.end());
    }

    AngleForm::AngleForm(const Eigen::MatrixXd &V, const Eigen::MatrixXi &F) : V_(V), F_(F)
    {
        igl::triangle_triangle_adjacency(F_, TT, TTi);

        Eigen::Matrix<int, 3, 2> le;
        le << 0, 1, 
              1, 2, 
              2, 0;
        Eigen::Vector3i lv;
        lv << 2, 0, 1;

        for (int i = 0; i < TT.rows(); i++)
        {
            for (int j = 0; j < TT.cols(); j++)
            {
                if (TT(i, j) < 0)
                    continue;
                // std::unordered_set<int> edge1 = {F_(TT(i, j), le(TTi(i, j), 0)), F_(TT(i, j), le(TTi(i, j), 1))};
                std::unordered_set<int> edge2 = {F_(i, le(j, 0)), F_(i, le(j, 1))};
                if (TTi(i, j) < 0)
                {
                    for (int k = 0; k < 3; k++)
                    {
                        std::unordered_set<int> edge = {F_(TT(i, j), le(k, 0)), F_(TT(i, j), le(k, 1))};
                        if (edge == edge2)
                        {
                            TTi(i, j) = k;
                            break;
                        }
                    }
                }
            }
        }

        Eigen::MatrixXd normals = compute_normals(V, F_);

        areas = normals.rowwise().norm() / 2.;

        orig_angles = Eigen::MatrixXd::Ones(TT.rows(), TT.cols() * 2);
        for (int i = 0; i < TT.rows(); i++)
        {
            for (int j = 0; j < TT.cols(); j++)
            {
                if (TT(i, j) < 0)
                    continue;
                
                const double normal_len = normals.row(i).norm() * normals.row(TT(i, j)).norm();
                orig_angles(i, 2 * j) = normals.row(i).dot(normals.row(TT(i, j))) / normal_len;
                const Eigen::Vector3d shared_edge = V.row(F_(i, le(j, 1))) - V.row(F_(i, le(j, 0)));
                orig_angles(i, 2 * j + 1) = normals.row(i).head<3>().cross(normals.row(TT(i, j)).head<3>()).dot(shared_edge) / shared_edge.norm() / normal_len;
            }
        }
    }

    double AngleForm::value_unweighted(const Eigen::VectorXd &x) const
    {
        Eigen::MatrixXd V = utils::unflatten(x, 3) + V_;
        Eigen::MatrixXd normals = compute_normals(V, F_);

        Eigen::Matrix<int, 3, 2> le;
        le << 0, 1, 
              1, 2, 
              2, 0;
        Eigen::Vector3i lv;
        lv << 2, 0, 1;

        double result = 0;
        for (int i = 0; i < TT.rows(); i++)
        {
            for (int j = 0; j < TT.cols(); j++)
            {
                if (TT(i, j) < 0)
                    continue;

                const double normal_len = normals.row(i).norm() * normals.row(TT(i, j)).norm();
                const double errA = normals.row(i).dot(normals.row(TT(i, j))) / normal_len - orig_angles(i, 2 * j);
                const Eigen::Vector3d shared_edge = V.row(F_(i, le(j, 1))) - V.row(F_(i, le(j, 0)));
                const double errB = normals.row(i).head<3>().cross(normals.row(TT(i, j)).head<3>()).dot(shared_edge) / shared_edge.norm() / normal_len - orig_angles(i, 2 * j + 1);

                result += (errA*errA + errB*errB) * (areas(i) + areas(TT(i, j)));
            }
        }
        return result / 2.;
    }

    void AngleForm::first_derivative_unweighted(const Eigen::VectorXd &x, Eigen::VectorXd &gradv) const
    {
        Eigen::MatrixXd V = utils::unflatten(x, 3) + V_;
        Eigen::MatrixXd normals = compute_normals(V, F_);

        Eigen::Matrix<int, 3, 2> le;
        le << 0, 1, 
              1, 2, 
              2, 0;
        Eigen::Vector3i lv;
        lv << 2, 0, 1;

        gradv.setZero(V.size());
        for (int i = 0; i < TT.rows(); i++)
        {
            for (int j = 0; j < TT.cols(); j++)
            {
                if (TT(i, j) < 0)
                    continue;

                assert(TTi(i, j) >= 0);

                const double normal_len_i = normals.row(i).norm();
                const double normal_len_j = normals.row(TT(i, j)).norm();
                const double normal_len = normal_len_i * normal_len_j;
                const double dot_prod = normals.row(i).dot(normals.row(TT(i, j)));
                const double errA = dot_prod / normal_len - orig_angles(i, 2 * j);
                const Eigen::Vector3d shared_edge = V.row(F_(i, le(j, 1))) - V.row(F_(i, le(j, 0)));
                const double errB = normals.row(i).head<3>().cross(normals.row(TT(i, j)).head<3>()).dot(shared_edge) / shared_edge.norm() / normal_len - orig_angles(i, 2 * j + 1);
                const double fac = areas(i) + areas(TT(i, j));

                Eigen::Vector4i indices;
                assert(TTi(i, j) < lv.size());
                assert(TT(i, j) < F_.rows());
                indices << F_(i, le(j, 0)), F_(i, le(j, 1)), F_(i, lv(j)), F_(TT(i, j), lv(TTi(i, j)));
                assert(F_(TT(i, j), lv(TTi(i, j))) != F_(i, le(j, 0)));
                assert(F_(TT(i, j), lv(TTi(i, j))) != F_(i, le(j, 1)));
                
                // grad of cosine
                {
                    Eigen::Matrix<double, 12, 1> local_grad;
                    normal_dot_product_gradient(
                        V(indices(0), 0), V(indices(0), 1), V(indices(0), 2),
                        V(indices(1), 0), V(indices(1), 1), V(indices(1), 2),
                        V(indices(2), 0), V(indices(2), 1), V(indices(2), 2),
                        V(indices(3), 0), V(indices(3), 1), V(indices(3), 2),
                        local_grad.data());

                    for (int li = 0; li < indices.size(); li++)
                        gradv.segment<3>(indices(li) * 3) += fac * errA * local_grad.segment<3>(li * 3);
                }

                // grad of sine
                {
                    Eigen::Matrix<double, 12, 1> local_grad;

                    normal_triple_product_gradient(
                        V(indices(0), 0), V(indices(0), 1), V(indices(0), 2),
                        V(indices(1), 0), V(indices(1), 1), V(indices(1), 2),
                        V(indices(2), 0), V(indices(2), 1), V(indices(2), 2),
                        V(indices(3), 0), V(indices(3), 1), V(indices(3), 2),
                        local_grad.data());

                    for (int li = 0; li < indices.size(); li++)
                        gradv.segment<3>(indices(li) * 3) += fac * errB * local_grad.segment<3>(li * 3);
                }
            }
        }
    }

    void AngleForm::second_derivative_unweighted(const Eigen::VectorXd &x, StiffnessMatrix &hessian) const
    {
        POLYFEM_SCOPED_TIMER("angle hessian");
        Eigen::MatrixXd V = utils::unflatten(x, 3) + V_;
        Eigen::MatrixXd normals = compute_normals(V, F_);

        Eigen::Matrix<int, 3, 2> le;
        le << 0, 1, 
              1, 2, 
              2, 0;
        Eigen::Vector3i lv;
        lv << 2, 0, 1;

        std::vector<Eigen::Triplet<double>> triplets;
        for (int i = 0; i < TT.rows(); i++)
        {
            for (int j = 0; j < TT.cols(); j++)
            {
                if (TT(i, j) < 0)
                    continue;

                const double normal_len_i = normals.row(i).norm();
                const double normal_len_j = normals.row(TT(i, j)).norm();
                const double normal_len = normal_len_i * normal_len_j;
                const double dot_prod = normals.row(i).dot(normals.row(TT(i, j)));
                const double errA = dot_prod / normal_len - orig_angles(i, 2 * j);
                const Eigen::Vector3d shared_edge = V.row(F_(i, le(j, 1))) - V.row(F_(i, le(j, 0)));
                const double errB = normals.row(i).head<3>().cross(normals.row(TT(i, j)).head<3>()).dot(shared_edge) / shared_edge.norm() / normal_len - orig_angles(i, 2 * j + 1);
                const double fac = areas(i) + areas(TT(i, j));

                Eigen::Vector4i indices;
                indices << F_(i, le(j, 0)), F_(i, le(j, 1)), F_(i, lv(j)), F_(TT(i, j), lv(TTi(i, j)));
                assert(F_(TT(i, j), lv(TTi(i, j))) != F_(i, le(j, 0)));
                assert(F_(TT(i, j), lv(TTi(i, j))) != F_(i, le(j, 1)));

                Eigen::Matrix<double, 12, 12> local_hess;
                local_hess.setZero();

                // hess of cosine
                {
                    Eigen::Matrix<double, 12, 1> local_grad;
                    normal_dot_product_gradient(
                        V(indices(0), 0), V(indices(0), 1), V(indices(0), 2),
                        V(indices(1), 0), V(indices(1), 1), V(indices(1), 2),
                        V(indices(2), 0), V(indices(2), 1), V(indices(2), 2),
                        V(indices(3), 0), V(indices(3), 1), V(indices(3), 2),
                        local_grad.data());
                    Eigen::Matrix<double, 12, 12> tmp_hess;
                    normal_dot_product_hessian(
                        V(indices(0), 0), V(indices(0), 1), V(indices(0), 2),
                        V(indices(1), 0), V(indices(1), 1), V(indices(1), 2),
                        V(indices(2), 0), V(indices(2), 1), V(indices(2), 2),
                        V(indices(3), 0), V(indices(3), 1), V(indices(3), 2),
                        tmp_hess.data());
                    
                    local_hess += fac * (tmp_hess * errA + local_grad * local_grad.transpose());
                }

                // grad of sine
                {
                    Eigen::Matrix<double, 12, 1> local_grad;                    
                    normal_triple_product_gradient(
                        V(indices(0), 0), V(indices(0), 1), V(indices(0), 2),
                        V(indices(1), 0), V(indices(1), 1), V(indices(1), 2),
                        V(indices(2), 0), V(indices(2), 1), V(indices(2), 2),
                        V(indices(3), 0), V(indices(3), 1), V(indices(3), 2),
                        local_grad.data());

                    Eigen::Matrix<double, 12, 12> tmp_hess;
                    normal_triple_product_hessian(
                        V(indices(0), 0), V(indices(0), 1), V(indices(0), 2),
                        V(indices(1), 0), V(indices(1), 1), V(indices(1), 2),
                        V(indices(2), 0), V(indices(2), 1), V(indices(2), 2),
                        V(indices(3), 0), V(indices(3), 1), V(indices(3), 2),
                        tmp_hess.data());
                    
                    local_hess += fac * (tmp_hess * errB + local_grad * local_grad.transpose());
                }

                if (is_project_to_psd())
                    local_hess = ipc::project_to_psd(local_hess);

                for (int lj = 0; lj < indices.size(); lj++)
                    for (int dj = 0; dj < 3; dj++)
                        for (int li = 0; li < indices.size(); li++)
                            for (int di = 0; di < 3; di++)
                                triplets.emplace_back(indices(li) * 3 + di, indices(lj) * 3 + dj, local_hess(li * 3 + di, lj * 3 + dj));
            }
        }

        hessian.setZero();
        hessian.resize(x.size(), x.size());
        hessian.setFromTriplets(triplets.begin(), triplets.end());
    }

    SimilarityForm::SimilarityForm(const Eigen::MatrixXd &V, const Eigen::MatrixXi &F) : V_(V), F_(F)
    {
        igl::triangle_triangle_adjacency(F_, TT, TTi);

        {
            Eigen::MatrixXd normals = compute_normals(V, F_);
            orig_areas = normals.rowwise().norm();
            orig_areas /= 2;
        }

        Eigen::Matrix<int, 3, 2> le;
        le << 0, 1, 
              1, 2, 
              2, 0;
        Eigen::Vector3i lv;
        lv << 2, 0, 1;

        for (int i = 0; i < TT.rows(); i++)
        {
            for (int j = 0; j < TT.cols(); j++)
            {
                if (TT(i, j) < 0)
                    continue;
                // std::unordered_set<int> edge1 = {F_(TT(i, j), le(TTi(i, j), 0)), F_(TT(i, j), le(TTi(i, j), 1))};
                std::unordered_set<int> edge2 = {F_(i, le(j, 0)), F_(i, le(j, 1))};
                if (TTi(i, j) < 0)
                {
                    for (int k = 0; k < 3; k++)
                    {
                        std::unordered_set<int> edge = {F_(TT(i, j), le(k, 0)), F_(TT(i, j), le(k, 1))};
                        if (edge == edge2)
                        {
                            TTi(i, j) = k;
                            break;
                        }
                    }
                }
            }
        }

        orig_dists = Eigen::MatrixXd::Ones(TT.rows(), TT.cols() * 2);
        for (int i = 0; i < TT.rows(); i++)
        {
            for (int j = 0; j < TT.cols(); j++)
            {
                if (TT(i, j) < 0)
                    continue;
                
                const double edge_len = (V.row(F_(i, le(j, 1))) - V.row(F_(i, le(j, 0)))).norm();
                orig_dists(i, j * 2 + 0) = orig_areas(i) / edge_len;
                orig_dists(i, j * 2 + 1) = orig_areas(TT(i, j)) / edge_len;
            }
        }
    }

    double SimilarityForm::value_unweighted(const Eigen::VectorXd &x) const
    {
        const Eigen::MatrixXd V = utils::unflatten(x, 3) + V_;

        Eigen::VectorXd areas;
        {
            Eigen::MatrixXd normals = compute_normals(V, F_);
            areas = normals.rowwise().norm();
        }

        Eigen::Matrix<int, 3, 2> le;
        le << 0, 1, 
              1, 2, 
              2, 0;
        Eigen::Vector3i lv;
        lv << 2, 0, 1;

        double result = 0;
        for (int i = 0; i < TT.rows(); i++)
        {
            for (int j = 0; j < TT.cols(); j++)
            {
                if (TT(i, j) < 0)
                    continue;
                
                const double edge_len = (V.row(F_(i, le(j, 1))) - V.row(F_(i, le(j, 0)))).norm();
                const double err = areas(i) / edge_len / orig_dists(i, 2 * j) - areas(TT(i, j)) / edge_len / orig_dists(i, 2 * j + 1);
                result += err * err * (orig_areas(i) + orig_areas(TT(i, j)));
            }
        }

        return result / 2.;
    }

    void SimilarityForm::first_derivative_unweighted(const Eigen::VectorXd &x, Eigen::VectorXd &gradv) const
    {
        const Eigen::MatrixXd V = utils::unflatten(x, 3) + V_;

        Eigen::VectorXd areas;
        {
            Eigen::MatrixXd normals = compute_normals(V, F_);
            areas = normals.rowwise().norm();
        }

        Eigen::Matrix<int, 3, 2> le;
        le << 0, 1, 
              1, 2, 
              2, 0;
        Eigen::Vector3i lv;
        lv << 2, 0, 1;

        gradv.setZero(V.size());
        for (int i = 0; i < TT.rows(); i++)
        {
            for (int j = 0; j < TT.cols(); j++)
            {
                if (TT(i, j) < 0)
                    continue;
                
                const double edge_len = (V.row(F_(i, le(j, 1))) - V.row(F_(i, le(j, 0)))).norm();
                const double err = areas(i) / edge_len / orig_dists(i, 2 * j) - areas(TT(i, j)) / edge_len / orig_dists(i, 2 * j + 1);
                const double fac = orig_areas(i) + orig_areas(TT(i, j));

                Eigen::Matrix<int, 2, 3> indices;
                indices << F_(i, le(j, 0)), F_(i, le(j, 1)), F_(i, lv(j)),
                            F_(i, le(j, 0)), F_(i, le(j, 1)), F_(TT(i, j), lv(TTi(i, j)));

                for (int k = 0; k < 2; k++)
                {
                    Eigen::Matrix<double, 9, 1> local_grad;
                    point_edge_distance_gradient(
                        V(indices(k, 0), 0), V(indices(k, 0), 1), V(indices(k, 0), 2),
                        V(indices(k, 1), 0), V(indices(k, 1), 1), V(indices(k, 1), 2),
                        V(indices(k, 2), 0), V(indices(k, 2), 1), V(indices(k, 2), 2),
                        local_grad.data());

                    for (int li = 0; li < indices.cols(); li++)
                        gradv.segment<3>(indices(k, li) * 3) += (fac * ((k == 0) ? 1 : -1) * err / orig_dists(i, 2 * j + k)) * local_grad.segment<3>(li * 3);
                }
            }
        }
    }

    void SimilarityForm::second_derivative_unweighted(const Eigen::VectorXd &x, StiffnessMatrix &hessian) const
    {
        POLYFEM_SCOPED_TIMER("similarity hessian");
        const Eigen::MatrixXd V = utils::unflatten(x, 3) + V_;

        Eigen::VectorXd areas;
        {
            Eigen::MatrixXd normals = compute_normals(V, F_);
            areas = normals.rowwise().norm();
        }

        Eigen::Matrix<int, 3, 2> le;
        le << 0, 1, 
              1, 2, 
              2, 0;
        Eigen::Vector3i lv;
        lv << 2, 0, 1;

        std::vector<Eigen::Triplet<double>> triplets;
        for (int i = 0; i < TT.rows(); i++)
        {
            for (int j = 0; j < TT.cols(); j++)
            {
                if (TT(i, j) < 0)
                    continue;
                
                const double edge_len = (V.row(F_(i, le(j, 1))) - V.row(F_(i, le(j, 0)))).norm();
                const double err = areas(i) / edge_len / orig_dists(i, 2 * j) - areas(TT(i, j)) / edge_len / orig_dists(i, 2 * j + 1);
                const double fac = orig_areas(i) + orig_areas(TT(i, j));

                Eigen::Matrix<int, 2, 3> indices;
                indices << F_(i, le(j, 0)), F_(i, le(j, 1)), F_(i, lv(j)),
                            F_(i, le(j, 0)), F_(i, le(j, 1)), F_(TT(i, j), lv(TTi(i, j)));

                std::array<Eigen::Matrix<double, 9, 1>, 2> local_grad;
                std::array<Eigen::Matrix<double, 9, 9>, 2> local_hess;
                for (int k = 0; k < 2; k++)
                {
                    point_edge_distance_gradient(
                        V(indices(k, 0), 0), V(indices(k, 0), 1), V(indices(k, 0), 2),
                        V(indices(k, 1), 0), V(indices(k, 1), 1), V(indices(k, 1), 2),
                        V(indices(k, 2), 0), V(indices(k, 2), 1), V(indices(k, 2), 2),
                        local_grad[k].data());

                    point_edge_distance_hessian(
                        V(indices(k, 0), 0), V(indices(k, 0), 1), V(indices(k, 0), 2),
                        V(indices(k, 1), 0), V(indices(k, 1), 1), V(indices(k, 1), 2),
                        V(indices(k, 2), 0), V(indices(k, 2), 1), V(indices(k, 2), 2),
                        local_hess[k].data());
                }

                Eigen::Vector<double, 12> g;
                g.setZero();
                g({0,1,2,3,4,5,6,7,8}) += (1. / orig_dists(i, 2 * j + 0)) * local_grad[0];
                g({0,1,2,3,4,5,9,10,11}) -= (1. / orig_dists(i, 2 * j + 1)) * local_grad[1];
                Eigen::Matrix<double, 12, 12> h = (fac * g) * g.transpose();

                h({0,1,2,3,4,5,6,7,8}, {0,1,2,3,4,5,6,7,8})     += (fac * err / orig_dists(i, 2 * j + 0)) * local_hess[0];
                h({0,1,2,3,4,5,9,10,11}, {0,1,2,3,4,5,9,10,11}) -= (fac * err / orig_dists(i, 2 * j + 1)) * local_hess[1];

                if (is_project_to_psd())
                    h = ipc::project_to_psd(h);

                Eigen::Vector<int, 4> indices4;
                indices4 << F_(i, le(j, 0)), F_(i, le(j, 1)), F_(i, lv(j)), F_(TT(i, j), lv(TTi(i, j)));
                for (int li = 0; li < indices4.size(); li++)
                    for (int di = 0; di < 3; di++)
                        for (int lj = 0; lj < indices4.size(); lj++)
                            for (int dj = 0; dj < 3; dj++)
                                if (h(li * 3 + di, lj * 3 + dj) != 0)
                                    triplets.emplace_back(3 * indices4(li) + di, 3 * indices4(lj) + dj, h(li * 3 + di, lj * 3 + dj));
            }
        }

        hessian.setZero();
        hessian.resize(x.size(), x.size());
        hessian.setFromTriplets(triplets.begin(), triplets.end());
    }

    // GlobalPositionalForm::GlobalPositionalForm(
    //     const Eigen::MatrixXd &V, 
    //     const Eigen::MatrixXi &F,
    //     const Eigen::MatrixXd &source_skeleton_v,
    //     const Eigen::MatrixXd &target_skeleton_v,
    //     const Eigen::MatrixXi &skeleton_edges,
    //     const Eigen::MatrixXd &skin_weights):
    //     V_(V), source_skeleton_v_(source_skeleton_v),
    //     target_skeleton_v_(target_skeleton_v), skeleton_edges_(skeleton_edges),
    //     skin_weights_(skin_weights)
    // {
    //     Eigen::MatrixXd weights_per_bone = Eigen::MatrixXd::Zero(skeleton_edges.rows(), V.rows());
    //     for (int i = 0; i < skeleton_edges.rows(); i++)
    //         weights_per_bone.row(i) = skin_weights.row(skeleton_edges(i, 0)) + skin_weights.row(skeleton_edges(i, 1));

    //     bones = -Eigen::VectorXi::Ones(V.rows());
    //     relative_positions = Eigen::VectorXd::Zero(V.rows());
    //     for (int vid = 0; vid < V.rows(); vid++)
    //     {
    //         const Eigen::Vector3d point = V.row(vid);

    //         Eigen::MatrixXd::Index bid;
    //         if (weights_per_bone.col(vid).maxCoeff(&bid) < 0.8)
    //             continue;
            
    //         Eigen::Vector2d tmp = point_line_closest_distance(point, source_skeleton_v.row(skeleton_edges(bid, 0)), source_skeleton_v.row(skeleton_edges(bid, 1)));

    //         bones(vid) = bid;
    //         relative_positions(vid) = tmp(1);
    //     }
    // }

    // double GlobalPositionalForm::value_unweighted(const Eigen::VectorXd &x) const
    // {
    //     const double t = x(0);
    //     const Eigen::MatrixXd V = V_ + utils::unflatten(x.tail(x.size() - 1), V_.cols());
    //     const Eigen::MatrixXd skeleton_v = source_skeleton_v_ + t * (target_skeleton_v_ - source_skeleton_v_);

    //     double val = 0.;
    //     for (int vid = 0; vid < V.rows(); vid++)
    //     {
    //         const Eigen::Vector3d point = V.row(vid);

    //         if (bones(vid) < 0)
    //             continue;

    //         const int bid = bones(vid);
    //         const double param0 = relative_positions(vid);

    //         const Eigen::Vector2d tmp = point_line_closest_distance(point, skeleton_v.row(skeleton_edges_(bid, 0)), skeleton_v.row(skeleton_edges_(bid, 1)));
    //         val += pow(param0 - tmp(1), 2);
    //     }

    //     return val / 2.;
    // }

    // void GlobalPositionalForm::first_derivative_unweighted(const Eigen::VectorXd &x, Eigen::VectorXd &gradv) const
    // {
    //     const double t = x(0);
    //     const Eigen::MatrixXd V = V_ + utils::unflatten(x.tail(x.size() - 1), V_.cols());
    //     const Eigen::MatrixXd skeleton_v = source_skeleton_v_ + t * (target_skeleton_v_ - source_skeleton_v_);

    //     gradv.setZero(x.size());
    //     for (int vid = 0; vid < V.rows(); vid++)
    //     {
    //         const Eigen::Vector3d point = V.row(vid);

    //         if (bones(vid) < 0)
    //             continue;

    //         const int bid = bones(vid);
    //         const double param0 = relative_positions(vid);

    //         const Eigen::Vector2d tmp = point_line_closest_distance(point, skeleton_v.row(skeleton_edges_(bid, 0)), skeleton_v.row(skeleton_edges_(bid, 1)));

    //         Eigen::Vector4d g;
    //         autogen::line_projection_uv_gradient(
    //             t, point(0), point(1), point(2), g.data(), 
    //             source_skeleton_v_(skeleton_edges_(bid, 0), 0), source_skeleton_v_(skeleton_edges_(bid, 0), 1), source_skeleton_v_(skeleton_edges_(bid, 0), 2),
    //             target_skeleton_v_(skeleton_edges_(bid, 0), 0), target_skeleton_v_(skeleton_edges_(bid, 0), 1), target_skeleton_v_(skeleton_edges_(bid, 0), 2),
    //             source_skeleton_v_(skeleton_edges_(bid, 1), 0), source_skeleton_v_(skeleton_edges_(bid, 1), 1), source_skeleton_v_(skeleton_edges_(bid, 1), 2),
    //             target_skeleton_v_(skeleton_edges_(bid, 1), 0), target_skeleton_v_(skeleton_edges_(bid, 1), 1), target_skeleton_v_(skeleton_edges_(bid, 1), 2));
            
    //         g *= tmp(1) - param0;

    //         gradv(0) += g(0);
    //         gradv.template segment<3>(1 + vid * 3) += g.tail<3>();
    //     }
    // }

    // void GlobalPositionalForm::second_derivative_unweighted(const Eigen::VectorXd &x, StiffnessMatrix &hessian) const
    // {
    //     hessian.resize(x.size(), x.size());
    //     hessian.setZero();

    //     const double t = x(0);
    //     const Eigen::MatrixXd V = V_ + utils::unflatten(x.tail(x.size() - 1), V_.cols());
    //     const Eigen::MatrixXd skeleton_v = source_skeleton_v_ + t * (target_skeleton_v_ - source_skeleton_v_);

    //     std::vector<Eigen::Triplet<double>> T;
    //     for (int vid = 0; vid < V.rows(); vid++)
    //     {
    //         const Eigen::Vector3d point = V.row(vid);

    //         if (bones(vid) < 0)
    //             continue;

    //         const int bid = bones(vid);
    //         const double param0 = relative_positions(vid);

    //         const Eigen::Vector2d tmp = point_line_closest_distance(point, skeleton_v.row(skeleton_edges_(bid, 0)), skeleton_v.row(skeleton_edges_(bid, 1)));

    //         Eigen::Vector4d g;
    //         autogen::line_projection_uv_gradient(
    //             t, point(0), point(1), point(2), g.data(), 
    //             source_skeleton_v_(skeleton_edges_(bid, 0), 0), source_skeleton_v_(skeleton_edges_(bid, 0), 1), source_skeleton_v_(skeleton_edges_(bid, 0), 2),
    //             target_skeleton_v_(skeleton_edges_(bid, 0), 0), target_skeleton_v_(skeleton_edges_(bid, 0), 1), target_skeleton_v_(skeleton_edges_(bid, 0), 2),
    //             source_skeleton_v_(skeleton_edges_(bid, 1), 0), source_skeleton_v_(skeleton_edges_(bid, 1), 1), source_skeleton_v_(skeleton_edges_(bid, 1), 2),
    //             target_skeleton_v_(skeleton_edges_(bid, 1), 0), target_skeleton_v_(skeleton_edges_(bid, 1), 1), target_skeleton_v_(skeleton_edges_(bid, 1), 2));
            
<<<<<<< HEAD
    //         Eigen::Matrix4d h;
    //         autogen::line_projection_uv_hessian(
    //             t, point(0), point(1), point(2), h.data(), 
    //             source_skeleton_v_(skeleton_edges_(bid, 0), 0), source_skeleton_v_(skeleton_edges_(bid, 0), 1), source_skeleton_v_(skeleton_edges_(bid, 0), 2),
    //             target_skeleton_v_(skeleton_edges_(bid, 0), 0), target_skeleton_v_(skeleton_edges_(bid, 0), 1), target_skeleton_v_(skeleton_edges_(bid, 0), 2),
    //             source_skeleton_v_(skeleton_edges_(bid, 1), 0), source_skeleton_v_(skeleton_edges_(bid, 1), 1), source_skeleton_v_(skeleton_edges_(bid, 1), 2),
    //             target_skeleton_v_(skeleton_edges_(bid, 1), 0), target_skeleton_v_(skeleton_edges_(bid, 1), 1), target_skeleton_v_(skeleton_edges_(bid, 1), 2));

    //         h = h.eval() * (tmp(1) - param0) + g * g.transpose();

    //         if (is_project_to_psd())
    //             h = ipc::project_to_psd(h);

    //         std::array<int, 4> index_map{0, 1 + vid * 3, 2 + vid * 3, 3 + vid * 3};
    //         for (int d0 = 0; d0 < 4; d0++)
    //             for (int d1 = 0; d1 < 4; d1++)
    //                 T.emplace_back(index_map[d0], index_map[d1], h(d0, d1));
    //     }

    //     hessian.setFromTriplets(T.begin(), T.end());
    // }
=======
            Eigen::Matrix4d h;
            autogen::line_projection_uv_hessian(
                t, point(0), point(1), point(2), h.data(), 
                source_skeleton_v_(skeleton_edges_(bid, 0), 0), source_skeleton_v_(skeleton_edges_(bid, 0), 1), source_skeleton_v_(skeleton_edges_(bid, 0), 2),
                target_skeleton_v_(skeleton_edges_(bid, 0), 0), target_skeleton_v_(skeleton_edges_(bid, 0), 1), target_skeleton_v_(skeleton_edges_(bid, 0), 2),
                source_skeleton_v_(skeleton_edges_(bid, 1), 0), source_skeleton_v_(skeleton_edges_(bid, 1), 1), source_skeleton_v_(skeleton_edges_(bid, 1), 2),
                target_skeleton_v_(skeleton_edges_(bid, 1), 0), target_skeleton_v_(skeleton_edges_(bid, 1), 1), target_skeleton_v_(skeleton_edges_(bid, 1), 2));

            h = h.eval() * (tmp(1) - param0) + g * g.transpose();

            if (is_project_to_psd())
                h = ipc::project_to_psd(h);

            std::array<int, 4> index_map{{0, 1 + vid * 3, 2 + vid * 3, 3 + vid * 3}};
            for (int d0 = 0; d0 < 4; d0++)
                for (int d1 = 0; d1 < 4; d1++)
                    T.emplace_back(index_map[d0], index_map[d1], h(d0, d1));
        }

        hessian.setFromTriplets(T.begin(), T.end());
    }
>>>>>>> 74bc8b90
}<|MERGE_RESOLUTION|>--- conflicted
+++ resolved
@@ -800,7 +800,6 @@
     //             source_skeleton_v_(skeleton_edges_(bid, 1), 0), source_skeleton_v_(skeleton_edges_(bid, 1), 1), source_skeleton_v_(skeleton_edges_(bid, 1), 2),
     //             target_skeleton_v_(skeleton_edges_(bid, 1), 0), target_skeleton_v_(skeleton_edges_(bid, 1), 1), target_skeleton_v_(skeleton_edges_(bid, 1), 2));
             
-<<<<<<< HEAD
     //         Eigen::Matrix4d h;
     //         autogen::line_projection_uv_hessian(
     //             t, point(0), point(1), point(2), h.data(), 
@@ -814,35 +813,12 @@
     //         if (is_project_to_psd())
     //             h = ipc::project_to_psd(h);
 
-    //         std::array<int, 4> index_map{0, 1 + vid * 3, 2 + vid * 3, 3 + vid * 3};
-    //         for (int d0 = 0; d0 < 4; d0++)
-    //             for (int d1 = 0; d1 < 4; d1++)
-    //                 T.emplace_back(index_map[d0], index_map[d1], h(d0, d1));
-    //     }
+        //     std::array<int, 4> index_map{{0, 1 + vid * 3, 2 + vid * 3, 3 + vid * 3}};
+        //     for (int d0 = 0; d0 < 4; d0++)
+        //         for (int d1 = 0; d1 < 4; d1++)
+        //             T.emplace_back(index_map[d0], index_map[d1], h(d0, d1));
+        // }
 
     //     hessian.setFromTriplets(T.begin(), T.end());
     // }
-=======
-            Eigen::Matrix4d h;
-            autogen::line_projection_uv_hessian(
-                t, point(0), point(1), point(2), h.data(), 
-                source_skeleton_v_(skeleton_edges_(bid, 0), 0), source_skeleton_v_(skeleton_edges_(bid, 0), 1), source_skeleton_v_(skeleton_edges_(bid, 0), 2),
-                target_skeleton_v_(skeleton_edges_(bid, 0), 0), target_skeleton_v_(skeleton_edges_(bid, 0), 1), target_skeleton_v_(skeleton_edges_(bid, 0), 2),
-                source_skeleton_v_(skeleton_edges_(bid, 1), 0), source_skeleton_v_(skeleton_edges_(bid, 1), 1), source_skeleton_v_(skeleton_edges_(bid, 1), 2),
-                target_skeleton_v_(skeleton_edges_(bid, 1), 0), target_skeleton_v_(skeleton_edges_(bid, 1), 1), target_skeleton_v_(skeleton_edges_(bid, 1), 2));
-
-            h = h.eval() * (tmp(1) - param0) + g * g.transpose();
-
-            if (is_project_to_psd())
-                h = ipc::project_to_psd(h);
-
-            std::array<int, 4> index_map{{0, 1 + vid * 3, 2 + vid * 3, 3 + vid * 3}};
-            for (int d0 = 0; d0 < 4; d0++)
-                for (int d1 = 0; d1 < 4; d1++)
-                    T.emplace_back(index_map[d0], index_map[d1], h(d0, d1));
-        }
-
-        hessian.setFromTriplets(T.begin(), T.end());
-    }
->>>>>>> 74bc8b90
 }
--- conflicted
+++ resolved
@@ -11,133 +11,7 @@
 	class CollisionBarrierForm : public AdjointForm
 	{
 	public:
-<<<<<<< HEAD
-		CollisionBarrierForm(const std::vector<std::shared_ptr<VariableToSimulation>> variable_to_simulation, const State &state, const double dhat, const double dmin = 0) : AdjointForm(variable_to_simulation), state_(state), dhat_(dhat), dmin_(dmin)
-		{
-			build_collision_mesh();
-
-			Eigen::MatrixXd V;
-			state_.get_vertices(V);
-			X_init = utils::flatten(V);
-
-			broad_phase_method_ = ipc::BroadPhaseMethod::HASH_GRID;
-		}
-
-		double value_unweighted(const Eigen::VectorXd &x) const override
-		{
-			const Eigen::MatrixXd displaced_surface = collision_mesh_.vertices(utils::unflatten(get_updated_mesh_nodes(x), state_.mesh->dimension()));
-
-			return constraint_set.compute_potential(collision_mesh_, displaced_surface, dhat_);
-		}
-
-		void compute_partial_gradient_unweighted(const Eigen::VectorXd &x, Eigen::VectorXd &gradv) const override
-		{
-			const Eigen::MatrixXd displaced_surface = collision_mesh_.vertices(utils::unflatten(get_updated_mesh_nodes(x), state_.mesh->dimension()));
-
-			Eigen::VectorXd grad = collision_mesh_.to_full_dof(constraint_set.compute_potential_gradient(collision_mesh_, displaced_surface, dhat_));
-
-			grad = AdjointTools::map_node_to_primitive_order(state_, grad);
-
-			gradv.setZero(x.size());
-			for (auto &p : variable_to_simulations_)
-			{
-				for (const auto &state : p->get_states())
-					if (state.get() != &state_)
-						continue;
-				if (p->get_parameter_type() != ParameterType::Shape)
-					continue;
-				gradv += p->apply_parametrization_jacobian(grad, x);
-			}
-		}
-
-		void solution_changed(const Eigen::VectorXd &x) override
-		{
-			AdjointForm::solution_changed(x);
-
-			const Eigen::MatrixXd displaced_surface = collision_mesh_.vertices(utils::unflatten(get_updated_mesh_nodes(x), state_.mesh->dimension()));
-			build_constraint_set(displaced_surface);
-		}
-
-		Eigen::MatrixXd compute_adjoint_rhs_unweighted(const Eigen::VectorXd &x, const State &state) const override
-		{
-			return Eigen::MatrixXd::Zero(state.ndof(), state.diff_cached.size());
-		}
-
-		bool is_step_collision_free(const Eigen::VectorXd &x0, const Eigen::VectorXd &x1) const override
-		{
-			const Eigen::MatrixXd V0 = utils::unflatten(get_updated_mesh_nodes(x0), state_.mesh->dimension());
-			const Eigen::MatrixXd V1 = utils::unflatten(get_updated_mesh_nodes(x1), state_.mesh->dimension());
-
-			// Skip CCD if the displacement is zero.
-			if ((V1 - V0).lpNorm<Eigen::Infinity>() == 0.0)
-				return true;
-
-			bool is_valid = ipc::is_step_collision_free(
-				collision_mesh_,
-				collision_mesh_.vertices(V0),
-				collision_mesh_.vertices(V1),
-				broad_phase_method_,
-				dmin_, 1e-6, 1e6);
-
-			return is_valid;
-		}
-
-		double max_step_size(const Eigen::VectorXd &x0, const Eigen::VectorXd &x1) const override
-		{
-			const Eigen::MatrixXd V0 = utils::unflatten(get_updated_mesh_nodes(x0), state_.mesh->dimension());
-			const Eigen::MatrixXd V1 = utils::unflatten(get_updated_mesh_nodes(x1), state_.mesh->dimension());
-
-			double max_step = ipc::compute_collision_free_stepsize(
-				collision_mesh_,
-				collision_mesh_.vertices(V0),
-				collision_mesh_.vertices(V1),
-				broad_phase_method_, dmin_, 1e-6, 1e6);
-
-			return max_step;
-		}
-
-	protected:
-		virtual void build_collision_mesh()
-		{
-			State::build_collision_mesh(
-				*state_.mesh, state_.n_geom_bases, state_.geom_bases(), state_.geom_bases(),
-				state_.total_local_boundary, state_.obstacle, state_.args,
-				[this](const std::string &p) { return this->state_.resolve_input_path(p); },
-				state_.in_node_to_node, collision_mesh_);
-		};
-
-		void build_constraint_set(const Eigen::MatrixXd &displaced_surface)
-		{
-			static Eigen::MatrixXd cached_displaced_surface;
-			if (cached_displaced_surface.size() == displaced_surface.size() && cached_displaced_surface == displaced_surface)
-				return;
-
-			constraint_set.build(collision_mesh_, displaced_surface, dhat_, dmin_, broad_phase_method_);
-
-			cached_displaced_surface = displaced_surface;
-		}
-
-		Eigen::VectorXd get_updated_mesh_nodes(const Eigen::VectorXd &x) const
-		{
-			Eigen::VectorXd X = X_init;
-
-			for (auto &p : variable_to_simulations_)
-			{
-				for (const auto &state : p->get_states())
-					if (state.get() != &state_)
-						continue;
-				if (p->get_parameter_type() != ParameterType::Shape)
-					continue;
-				auto state_variable = p->get_parametrization().eval(x);
-				auto output_indexing = p->get_output_indexing(x);
-				for (int i = 0; i < output_indexing.size(); ++i)
-					X(output_indexing(i)) = state_variable(i);
-			}
-
-			return AdjointTools::map_primitive_to_node_order(state_, X);
-		}
-=======
-		CollisionBarrierForm(const std::vector<std::shared_ptr<VariableToSimulation>> variable_to_simulation, const State &state, const double dhat);
+		CollisionBarrierForm(const std::vector<std::shared_ptr<VariableToSimulation>> variable_to_simulation, const State &state, const double dhat, const double dmin = 0);
 
 		double value_unweighted(const Eigen::VectorXd &x) const override;
 
@@ -151,11 +25,10 @@
 
 		double max_step_size(const Eigen::VectorXd &x0, const Eigen::VectorXd &x1) const override;
 
-	private:
+	protected:
 		void build_constraint_set(const Eigen::MatrixXd &displaced_surface);
 
 		Eigen::VectorXd get_updated_mesh_nodes(const Eigen::VectorXd &x) const;
->>>>>>> a2f0bd9e
 
 		const State &state_;
 
@@ -168,7 +41,6 @@
 		ipc::BroadPhaseMethod broad_phase_method_;
 	};
 
-<<<<<<< HEAD
 	class LayerThicknessForm : public CollisionBarrierForm
 	{
 	public:
@@ -176,148 +48,15 @@
 						   const State &state,
 						   const std::vector<int> &boundary_ids,
 						   const double dhat,
-						   const double dmin) : CollisionBarrierForm(variable_to_simulations, state, dhat, dmin),
-												boundary_ids_(boundary_ids)
-		{
-			for (const auto &id : boundary_ids_)
-				boundary_ids_to_dof_[id] = std::set<int>();
-
-			build_collision_mesh();
-		}
+						   const double dmin);
 
 	protected:
-		void build_collision_mesh() override
-		{
-			Eigen::MatrixXd node_positions;
-			Eigen::MatrixXi boundary_edges, boundary_triangles;
-			std::vector<Eigen::Triplet<double>> displacement_map_entries;
-			io::OutGeometryData::extract_boundary_mesh(*state_.mesh, state_.n_geom_bases, state_.geom_bases(), state_.total_local_boundary,
-													   node_positions, boundary_edges, boundary_triangles, displacement_map_entries);
-
-			std::vector<bool> is_on_surface;
-			is_on_surface.resize(node_positions.rows(), false);
-
-			assembler::ElementAssemblyValues vals;
-			Eigen::MatrixXd points, uv, normals;
-			Eigen::VectorXd weights;
-			Eigen::VectorXi global_primitive_ids;
-			for (const auto &lb : state_.total_local_boundary)
-			{
-				const int e = lb.element_id();
-				bool has_samples = utils::BoundarySampler::boundary_quadrature(lb, state_.n_boundary_samples(), *state_.mesh, false, uv, points, normals, weights, global_primitive_ids);
-
-				if (!has_samples)
-					continue;
-
-				const basis::ElementBases &gbs = state_.geom_bases()[e];
-
-				vals.compute(e, state_.mesh->is_volume(), points, gbs, gbs);
-
-				for (int i = 0; i < lb.size(); ++i)
-				{
-					const int primitive_global_id = lb.global_primitive_id(i);
-					const auto nodes = gbs.local_nodes_for_primitive(primitive_global_id, *state_.mesh);
-					const int boundary_id = state_.mesh->get_boundary_id(primitive_global_id);
-
-					if (!std::count(boundary_ids_.begin(), boundary_ids_.end(), boundary_id))
-						continue;
-
-					for (long n = 0; n < nodes.size(); ++n)
-					{
-						const assembler::AssemblyValues &v = vals.basis_values[nodes(n)];
-						is_on_surface[v.global[0].index] = true;
-						assert(v.global[0].index < node_positions.rows());
-						boundary_ids_to_dof_[boundary_id].insert(v.global[0].index);
-					}
-				}
-			}
-
-			Eigen::SparseMatrix<double> displacement_map;
-			if (!displacement_map_entries.empty())
-			{
-				displacement_map.resize(node_positions.rows(), state_.n_geom_bases);
-				displacement_map.setFromTriplets(displacement_map_entries.begin(), displacement_map_entries.end());
-			}
-
-			// Fix boundary edges and boundary triangles to exclude vertices not on triangles
-			Eigen::MatrixXi boundary_edges_alt(0, 2), boundary_triangles_alt(0, 3);
-			{
-				for (int i = 0; i < boundary_edges.rows(); ++i)
-				{
-					bool on_surface = true;
-					for (int j = 0; j < boundary_edges.cols(); ++j)
-						on_surface &= is_on_surface[boundary_edges(i, j)];
-					if (on_surface)
-					{
-						boundary_edges_alt.conservativeResize(boundary_edges_alt.rows() + 1, 2);
-						boundary_edges_alt.row(boundary_edges_alt.rows() - 1) = boundary_edges.row(i);
-					}
-				}
-
-				if (state_.mesh->is_volume())
-				{
-					for (int i = 0; i < boundary_triangles.rows(); ++i)
-					{
-						bool on_surface = true;
-						for (int j = 0; j < boundary_triangles.cols(); ++j)
-							on_surface &= is_on_surface[boundary_triangles(i, j)];
-						if (on_surface)
-						{
-							boundary_triangles_alt.conservativeResize(boundary_triangles_alt.rows() + 1, 3);
-							boundary_triangles_alt.row(boundary_triangles_alt.rows() - 1) = boundary_triangles.row(i);
-						}
-					}
-				}
-				else
-					boundary_triangles_alt.resize(0, 0);
-			}
-
-			collision_mesh_ = ipc::CollisionMesh(is_on_surface,
-												 node_positions,
-												 boundary_edges_alt,
-												 boundary_triangles_alt,
-												 displacement_map);
-
-			can_collide_cache_.resize(collision_mesh_.num_vertices(), collision_mesh_.num_vertices());
-			for (int i = 0; i < can_collide_cache_.rows(); ++i)
-			{
-				int dof_idx_i = collision_mesh_.to_full_vertex_id(i);
-				if (!is_on_surface[dof_idx_i])
-					continue;
-				for (int j = 0; j < can_collide_cache_.cols(); ++j)
-				{
-					int dof_idx_j = collision_mesh_.to_full_vertex_id(j);
-					if (!is_on_surface[dof_idx_j])
-						continue;
-
-					bool collision_allowed = true;
-					for (const auto &id : boundary_ids_)
-						if (boundary_ids_to_dof_[id].count(dof_idx_i) && boundary_ids_to_dof_[id].count(dof_idx_j))
-							collision_allowed = false;
-					can_collide_cache_(i, j) = collision_allowed;
-				}
-			}
-
-			collision_mesh_.can_collide = [&](size_t vi, size_t vj) {
-				return (bool)can_collide_cache_(vi, vj);
-			};
-
-			collision_mesh_.init_area_jacobians();
-		}
+		void build_collision_mesh();
 
 		std::vector<int> boundary_ids_;
 		std::map<int, std::set<int>> boundary_ids_to_dof_;
 		Eigen::MatrixXi can_collide_cache_;
 	};
-
-=======
-	// class LayerThicknessForm : public ParametrizationForm
-	// {
-	// public:
-	// 	LayerThicknessForm(const std::vector<std::shared_ptr<VariableToSimulation>> &variable_to_simulations, const CompositeParametrization &parametrizations, const State &state) : ParametrizationForm(variable_to_simulations, parametrizations), state_(state)
-	// 	{
-	// 	}
-	// }
 
 	class DeformedCollisionBarrierForm : public AdjointForm
 	{
@@ -350,5 +89,4 @@
 		const double dhat_;
 		ipc::BroadPhaseMethod broad_phase_method_;
 	};
->>>>>>> a2f0bd9e
 } // namespace polyfem::solver
--- conflicted
+++ resolved
@@ -44,11 +44,7 @@
 
 	void BodyForm::second_derivative_unweighted(const Eigen::VectorXd &x, StiffnessMatrix &hessian) const
 	{
-<<<<<<< HEAD
-		hessian.resize(x.size(), x.size()); // Zero
-=======
 		hessian.resize(x.size(), x.size());
->>>>>>> 42df5455
 	}
 
 	void BodyForm::update_quantities(const double t, const Eigen::VectorXd &x)

#include "AdjointNLProblem.hpp"

#include <polyfem/utils/MaybeParallelFor.hpp>
#include <polyfem/utils/Timer.hpp>
#include <polyfem/io/OBJWriter.hpp>
#include <igl/boundary_facets.h>
#include <igl/writeOBJ.h>

namespace polyfem::solver
{
	AdjointNLProblem::AdjointNLProblem(std::shared_ptr<CompositeForm> composite_form, const std::vector<std::shared_ptr<VariableToSimulation>> &variables_to_simulation, const std::vector<std::shared_ptr<State>> &all_states, const json &args)
		: FullNLProblem({composite_form}),
		  composite_form_(composite_form),
		  variables_to_simulation_(variables_to_simulation),
		  all_states_(all_states),
		  solve_log_level(args["output"]["solve_log_level"]),
		  save_freq(args["output"]["save_frequency"]),
		  debug_finite_diff(args["solver"]["nonlinear"]["debug_fd"]),
		  finite_diff_eps(args["solver"]["nonlinear"]["debug_fd_eps"])
	{
		cur_grad.setZero(0);

		active_state_mask.assign(all_states_.size(), false);
		for (const auto &v2sim : variables_to_simulation_)
			for (int i = 0; i < all_states_.size(); i++)
				if (all_states_[i].get() == &(v2sim->get_state()))
					active_state_mask[i] = true;
	}

	double AdjointNLProblem::value(const Eigen::VectorXd &x)
	{
		return composite_form_->value(x);
	}

	void AdjointNLProblem::gradient(const Eigen::VectorXd &x, Eigen::VectorXd &gradv)
	{
		if (cur_grad.size() == x.size())
			gradv = cur_grad;
		else
		{
			gradv.setZero(x.size());

			{
				POLYFEM_SCOPED_TIMER("adjoint solve", adjoint_solve_time);
				for (int i = 0; i < all_states_.size(); i++)
					all_states_[i]->solve_adjoint_cached(composite_form_->compute_adjoint_rhs(x, *all_states_[i])); // caches inside state
			}

			{
				POLYFEM_SCOPED_TIMER("gradient assembly", grad_assembly_time);
				composite_form_->first_derivative(x, gradv);
			}

			cur_grad = gradv;
		}
	}

	bool AdjointNLProblem::smoothing(const Eigen::VectorXd &x, const Eigen::VectorXd &new_x, Eigen::VectorXd &smoothed_x)
	{
		return true;
	}

	bool AdjointNLProblem::remesh(Eigen::VectorXd &x)
	{
		bool remesh = false;
		// TODO: remesh changes size of parameters, need to be careful
		// int cumulative = 0;
		// for (const auto &p : parameters_)
		// {
		// 	Eigen::VectorXd tmp = x.segment(cumulative, p->optimization_dim());
		// 	remesh |= p->remesh(tmp);
		// 	assert(tmp.size() == p->optimization_dim());
		// 	x.segment(cumulative, p->optimization_dim()) = tmp;
		// 	cumulative += p->optimization_dim();
		// }
		return remesh;
	}

	bool AdjointNLProblem::is_step_valid(const Eigen::VectorXd &x0, const Eigen::VectorXd &x1) const
	{
		return composite_form_->is_step_valid(x0, x1);
	}

	bool AdjointNLProblem::is_step_collision_free(const Eigen::VectorXd &x0, const Eigen::VectorXd &x1) const
	{
		return composite_form_->is_step_collision_free(x0, x1);
	}

	double AdjointNLProblem::max_step_size(const Eigen::VectorXd &x0, const Eigen::VectorXd &x1) const
	{
		return composite_form_->max_step_size(x0, x1);
	}

	void AdjointNLProblem::line_search_begin(const Eigen::VectorXd &x0, const Eigen::VectorXd &x1)
	{
		composite_form_->line_search_begin(x0, x1);
	}

	void AdjointNLProblem::line_search_end()
	{
		composite_form_->line_search_end();
	}

	void AdjointNLProblem::post_step(const int iter_num, const Eigen::VectorXd &x)
	{
		iter++;
		composite_form_->post_step(iter_num, x);
	}

	void AdjointNLProblem::save_to_file(const Eigen::VectorXd &x0)
	{
		logger().info("Saving iter {}", iter);
		int id = 0;
		if (iter % save_freq != 0)
			return;
		for (const auto &state : all_states_)
		{
			bool save_vtu = true;
			bool save_rest_mesh = true;
			// for (const auto &p : parameters_)
			// 	if (p->contains_state(*state))
			// 	{
			// 		save_vtu = true;
			// 		if (p->name() == "shape")
			// 			save_rest_mesh = true;
			// 	}

			std::string vis_mesh_path = state->resolve_output_path(fmt::format("opt_state_{:d}_iter_{:d}.vtu", id, iter));
			std::string rest_mesh_path = state->resolve_output_path(fmt::format("opt_state_{:d}_iter_{:d}.obj", id, iter));
			id++;

			if (!save_vtu)
				continue;
			logger().debug("Save final vtu to file {} ...", vis_mesh_path);

			double tend = state->args.value("tend", 1.0);
			double dt = 1;
			if (!state->args["time"].is_null())
				dt = state->args["time"]["dt"];

			Eigen::MatrixXd sol;
			if (state->args["time"].is_null())
				sol = state->diff_cached[0].u;
			else
				sol = state->diff_cached[state->diff_cached.size() - 1].u;

			state->out_geom.save_vtu(
				vis_mesh_path,
				*state,
				sol,
				Eigen::MatrixXd::Zero(state->n_pressure_bases, 1),
				tend, dt,
				io::OutGeometryData::ExportOptions(state->args, state->mesh->is_linear(), state->problem->is_scalar(), state->solve_export_to_file),
				state->is_contact_enabled(),
				state->solution_frames);

			if (!save_rest_mesh)
				continue;
			logger().debug("Save rest mesh to file {} ...", rest_mesh_path);

			// If shape opt, save rest meshes as well
			Eigen::MatrixXd V;
			Eigen::MatrixXi F;
			state->get_vf(V, F);
			if (state->mesh->dimension() == 3)
				F = igl::boundary_facets<Eigen::MatrixXi, Eigen::MatrixXi>(F);

			io::OBJWriter::write(rest_mesh_path, V, F);
		}
	}

	void AdjointNLProblem::solution_changed(const Eigen::VectorXd &newX)
	{
		// update to new parameter and check if the new parameter is valid to solve
		for (const auto &v : variables_to_simulation_)
			v->update(newX);

		for (const auto &state : all_states_)
			state->build_basis();

		// solve PDE
		solve_pde();

		composite_form_->solution_changed(newX);
	}

	void AdjointNLProblem::solve_pde()
	{
		const int cur_log = all_states_[0]->current_log_level;
		all_states_[0]->set_log_level(static_cast<spdlog::level::level_enum>(solve_log_level)); // log level is global, only need to change in one state
		utils::maybe_parallel_for(all_states_.size(), [&](int start, int end, int thread_id) {
			for (int i = start; i < end; i++)
			{
				auto state = all_states_[i];
				if (active_state_mask[i] || state->diff_cached.size() == 0)
				{
<<<<<<< HEAD
=======
					// if (state->diff_cached.size() == 1 && better_initial_guess)
					// 	state->pre_sol = state->diff_cached[0].u;
>>>>>>> 25202a0b
					state->assemble_rhs();
					state->assemble_stiffness_mat();
					Eigen::MatrixXd sol, pressure; // solution is also cached in state
					state->solve_problem(sol, pressure);
				}
			}
		});
		all_states_[0]->set_log_level(static_cast<spdlog::level::level_enum>(cur_log));

		cur_grad.resize(0);
	}

	Eigen::VectorXd AdjointNLProblem::component_values(const Eigen::VectorXd &x)
	{
		Eigen::VectorXd values;
		values.setZero(composite_form_->n_objs());
		// for (int i = 0; i < composite_form_->n_objs(); i++)
		// {
		// 	values(i) = composite_form_->get_weight(i) * composite_form_->get_obj(i)->value();
		// }
		return values;
	}
	Eigen::MatrixXd AdjointNLProblem::component_gradients(const Eigen::VectorXd &x)
	{
		Eigen::MatrixXd grads;
		grads.setZero(x.size(), composite_form_->n_objs());

		// for (int i = 0; i < composite_form_->n_objs(); i++)
		// {
		// 	auto obj = composite_form_->get_obj(i);
		// 	std::vector<Eigen::MatrixXd> adjoints;
		// 	adjoints.reserve(all_states_.size());
		// 	for (auto &state_ptr : all_states_)
		// 		adjoints.push_back(state_ptr->solve_adjoint(obj->compute_adjoint_rhs(*state_ptr)));

		// 	int cumulative = 0;
		// 	for (const auto &p : parameters_)
		// 	{
		// 		Eigen::VectorXd gradv_param = composite_form_->get_weight(i) * obj->gradient(all_states_, adjoints, *p, x.segment(cumulative, p->optimization_dim()));

		// 		grads.block(cumulative, i, p->optimization_dim(), 1) += gradv_param;
		// 		cumulative += p->optimization_dim();
		// 	}
		// }
		return grads;
	}

	bool AdjointNLProblem::verify_gradient(const Eigen::VectorXd &x, const Eigen::VectorXd &gradv)
	{
		if (debug_finite_diff)
		{
			Eigen::VectorXd direc = gradv.normalized();
			Eigen::VectorXd x2 = x + direc * finite_diff_eps;
			Eigen::VectorXd x1 = x - direc * finite_diff_eps;

			solution_changed(x2);
			double J2 = value(x2);

			solution_changed(x1);
			double J1 = value(x1);

			double fd = (J2 - J1) / 2 / finite_diff_eps;
			double analytic = direc.dot(gradv);

			bool match = abs(fd - analytic) < 1e-8 || abs(fd - analytic) < 1e-1 * abs(analytic);

<<<<<<< HEAD
			// Log error in either case to make it more visible in the logs.
			if (match)
				logger().error("step size: {}, finite difference: {}, derivative: {}", finite_diff_eps, fd, analytic);
			else
				logger().error("step size: {}, finite difference: {}, derivative: {}", finite_diff_eps, fd, analytic);
=======
			logger().info("step size: {}, finite difference: {}, derivative: {}", finite_diff_eps, fd, analytic);

			solution_changed(x);
>>>>>>> 25202a0b

			return match;
		}

		return true;
	}

} // namespace polyfem::solver<|MERGE_RESOLUTION|>--- conflicted
+++ resolved
@@ -194,11 +194,6 @@
 				auto state = all_states_[i];
 				if (active_state_mask[i] || state->diff_cached.size() == 0)
 				{
-<<<<<<< HEAD
-=======
-					// if (state->diff_cached.size() == 1 && better_initial_guess)
-					// 	state->pre_sol = state->diff_cached[0].u;
->>>>>>> 25202a0b
 					state->assemble_rhs();
 					state->assemble_stiffness_mat();
 					Eigen::MatrixXd sol, pressure; // solution is also cached in state
@@ -265,17 +260,13 @@
 
 			bool match = abs(fd - analytic) < 1e-8 || abs(fd - analytic) < 1e-1 * abs(analytic);
 
-<<<<<<< HEAD
 			// Log error in either case to make it more visible in the logs.
 			if (match)
 				logger().error("step size: {}, finite difference: {}, derivative: {}", finite_diff_eps, fd, analytic);
 			else
 				logger().error("step size: {}, finite difference: {}, derivative: {}", finite_diff_eps, fd, analytic);
-=======
-			logger().info("step size: {}, finite difference: {}, derivative: {}", finite_diff_eps, fd, analytic);
 
 			solution_changed(x);
->>>>>>> 25202a0b
 
 			return match;
 		}

#pragma once

#include <polyfem/Common.hpp>
#include "NonlinearSolver.hpp"
#include <polysolve/LinearSolver.hpp>
#include <polyfem/utils/MatrixUtils.hpp>

#include <polyfem/utils/Logger.hpp>
#include <polyfem/utils/Timer.hpp>

namespace cppoptlib
{
	template <typename ProblemType>
	class SparseNewtonDescentSolver : public NonlinearSolver<ProblemType>
	{
	public:
		using Superclass = NonlinearSolver<ProblemType>;
		using typename Superclass::Scalar;
		using typename Superclass::TVector;

		SparseNewtonDescentSolver(const json &solver_params, const json &linear_solver_params);

		std::string name() const override { return "Newton"; }

	protected:
<<<<<<< HEAD
		virtual int default_descent_strategy() override { return 0; }
		using Superclass::descent_strategy_name;
		std::string descent_strategy_name(int descent_strategy_) const override
		{
			switch (descent_strategy_)
			{
			case 0:
				return "Newton";
			case 1:
				if (reg_weight == 0)
					return "projected Newton";
				return fmt::format("projected Newton w/ regularization weight={}", reg_weight);
			case 2:
				return "gradient descent";
			default:
				throw std::invalid_argument("invalid descent strategy");
			}
		}
=======
		bool compute_update_direction(ProblemType &objFunc, const TVector &x, const TVector &grad, TVector &direction) override;
>>>>>>> db9b471e

		void assemble_hessian(ProblemType &objFunc, const TVector &x, polyfem::StiffnessMatrix &hessian);
		bool solve_linear_system(const polyfem::StiffnessMatrix &hessian, const TVector &grad, TVector &direction);
		bool check_direction(const polyfem::StiffnessMatrix &hessian, const TVector &grad, const TVector &direction);

		static bool has_hessian_nans(const polyfem::StiffnessMatrix &hessian);

		// ====================================================================
		//                        Solver parameters
		// ====================================================================

		static constexpr double reg_weight_min = 1e-8; // needs to be greater than zero
		static constexpr double reg_weight_max = 1e8;
		static constexpr double reg_weight_inc = 10;
		static constexpr double reg_weight_dec = 2;

		// ====================================================================
		//                           Solver state
		// ====================================================================

		void reset(const int ndof) override;

		virtual int default_descent_strategy() override { return 0; }
		void increase_descent_strategy() override;

		using Superclass::descent_strategy_name;
		std::string descent_strategy_name(int descent_strategy) const override;

		spdlog::level::level_enum log_level() const
		{
<<<<<<< HEAD
			if (this->descent_strategy == 2)
			{
				direction = -grad;
				return true;
			}

			{
				POLYFEM_SCOPED_TIMER("assembly time", this->assembly_time);

				if (this->descent_strategy == 1)
					objFunc.set_project_to_psd(true);
				else if (this->descent_strategy == 0)
					objFunc.set_project_to_psd(false);
				else
					assert(false);

				objFunc.hessian(x, hessian);

				if (reg_weight > 0)
				{
					polyfem::StiffnessMatrix id = polyfem::utils::sparse_identity(x.size(), x.size());
					id.resize(hessian.rows(), hessian.cols());
					hessian += reg_weight * id;
				}
			}

			TVector b = -grad;
			{
				POLYFEM_SCOPED_TIMER("linear solve", this->inverting_time);
				// TODO: get the correct size
				linear_solver->analyzePattern(hessian, hessian.rows());

				try
				{
					linear_solver->factorize(hessian);
				}
				catch (const std::runtime_error &err)
				{
					increase_descent_strategy();
					// warn if using gradient descent
					polyfem::logger().log(
						this->descent_strategy == 2 ? spdlog::level::warn : spdlog::level::debug,
						"Unable to factorize Hessian: \"{}\"; reverting to {}",
						err.what(), this->descent_strategy_name());
					// polyfem::write_sparse_matrix_csv("problematic_hessian.csv", hessian);
					return compute_update_direction(objFunc, x, grad, direction);
				}

				b.conservativeResize(hessian.rows());
				b.segment(grad.size(), b.size() - grad.size()).setZero();
				direction.conservativeResize(b.size());
				linear_solver->solve(b, direction); // H Δx = -g
			}

			// gradient descent, check descent direction
			const double residual = (hessian * direction - b).norm(); // H Δx + g = 0
			direction.conservativeResizeLike(x);
			if (std::isnan(residual))
			{
				increase_descent_strategy();
				polyfem::logger().log(
					this->descent_strategy == 2 ? spdlog::level::warn : spdlog::level::debug,
					"nan linear solve residual {} (||∇f||={}); reverting to {}",
					residual, grad.norm(), this->descent_strategy_name());
				return compute_update_direction(objFunc, x, grad, direction);
			}
			else if (residual > std::max(1e-8 * grad.norm(), 1e-5))
			{
				increase_descent_strategy();
				polyfem::logger().log(
					this->descent_strategy == 2 ? spdlog::level::warn : spdlog::level::debug,
					"large linear solve residual {} (||∇f||={}); reverting to {}",
					residual, grad.norm(), this->descent_strategy_name());
				return compute_update_direction(objFunc, x, grad, direction);
			}
			else
			{
				polyfem::logger().trace("linear solve residual {}", residual);
			}

			// do this check here because we need to repeat the solve without resetting reg_weight
			if (grad.dot(direction) >= 0)
			{
				increase_descent_strategy();
				polyfem::logger().log(
					this->descent_strategy == 2 ? spdlog::level::warn : spdlog::level::debug,
					"[{}] direction is not a descent direction (Δx⋅g={}≥0); reverting to {}",
					name(), direction.dot(grad), descent_strategy_name());
				return compute_update_direction(objFunc, x, grad, direction);
			}

			json info;
			linear_solver->getInfo(info);
			internal_solver_info.push_back(info);

			reg_weight /= reg_weight_dec;
			if (reg_weight < reg_weight_min)
				reg_weight = 0;

			return true;
=======
			return this->descent_strategy == 2 ? spdlog::level::warn : spdlog::level::debug;
>>>>>>> db9b471e
		}

		std::unique_ptr<polysolve::LinearSolver> linear_solver; ///< Linear solver used to solve the linear system
		double reg_weight = 0;                                  ///< Regularization Coefficients

		// ====================================================================
		//                            Solver info
		// ====================================================================

		void update_solver_info() override;

		json internal_solver_info = json::array();

		// ====================================================================
		//                                END
		// ====================================================================
	};

} // namespace cppoptlib

#include "SparseNewtonDescentSolver.tpp"<|MERGE_RESOLUTION|>--- conflicted
+++ resolved
@@ -23,28 +23,7 @@
 		std::string name() const override { return "Newton"; }
 
 	protected:
-<<<<<<< HEAD
-		virtual int default_descent_strategy() override { return 0; }
-		using Superclass::descent_strategy_name;
-		std::string descent_strategy_name(int descent_strategy_) const override
-		{
-			switch (descent_strategy_)
-			{
-			case 0:
-				return "Newton";
-			case 1:
-				if (reg_weight == 0)
-					return "projected Newton";
-				return fmt::format("projected Newton w/ regularization weight={}", reg_weight);
-			case 2:
-				return "gradient descent";
-			default:
-				throw std::invalid_argument("invalid descent strategy");
-			}
-		}
-=======
 		bool compute_update_direction(ProblemType &objFunc, const TVector &x, const TVector &grad, TVector &direction) override;
->>>>>>> db9b471e
 
 		void assemble_hessian(ProblemType &objFunc, const TVector &x, polyfem::StiffnessMatrix &hessian);
 		bool solve_linear_system(const polyfem::StiffnessMatrix &hessian, const TVector &grad, TVector &direction);
@@ -75,110 +54,7 @@
 
 		spdlog::level::level_enum log_level() const
 		{
-<<<<<<< HEAD
-			if (this->descent_strategy == 2)
-			{
-				direction = -grad;
-				return true;
-			}
-
-			{
-				POLYFEM_SCOPED_TIMER("assembly time", this->assembly_time);
-
-				if (this->descent_strategy == 1)
-					objFunc.set_project_to_psd(true);
-				else if (this->descent_strategy == 0)
-					objFunc.set_project_to_psd(false);
-				else
-					assert(false);
-
-				objFunc.hessian(x, hessian);
-
-				if (reg_weight > 0)
-				{
-					polyfem::StiffnessMatrix id = polyfem::utils::sparse_identity(x.size(), x.size());
-					id.resize(hessian.rows(), hessian.cols());
-					hessian += reg_weight * id;
-				}
-			}
-
-			TVector b = -grad;
-			{
-				POLYFEM_SCOPED_TIMER("linear solve", this->inverting_time);
-				// TODO: get the correct size
-				linear_solver->analyzePattern(hessian, hessian.rows());
-
-				try
-				{
-					linear_solver->factorize(hessian);
-				}
-				catch (const std::runtime_error &err)
-				{
-					increase_descent_strategy();
-					// warn if using gradient descent
-					polyfem::logger().log(
-						this->descent_strategy == 2 ? spdlog::level::warn : spdlog::level::debug,
-						"Unable to factorize Hessian: \"{}\"; reverting to {}",
-						err.what(), this->descent_strategy_name());
-					// polyfem::write_sparse_matrix_csv("problematic_hessian.csv", hessian);
-					return compute_update_direction(objFunc, x, grad, direction);
-				}
-
-				b.conservativeResize(hessian.rows());
-				b.segment(grad.size(), b.size() - grad.size()).setZero();
-				direction.conservativeResize(b.size());
-				linear_solver->solve(b, direction); // H Δx = -g
-			}
-
-			// gradient descent, check descent direction
-			const double residual = (hessian * direction - b).norm(); // H Δx + g = 0
-			direction.conservativeResizeLike(x);
-			if (std::isnan(residual))
-			{
-				increase_descent_strategy();
-				polyfem::logger().log(
-					this->descent_strategy == 2 ? spdlog::level::warn : spdlog::level::debug,
-					"nan linear solve residual {} (||∇f||={}); reverting to {}",
-					residual, grad.norm(), this->descent_strategy_name());
-				return compute_update_direction(objFunc, x, grad, direction);
-			}
-			else if (residual > std::max(1e-8 * grad.norm(), 1e-5))
-			{
-				increase_descent_strategy();
-				polyfem::logger().log(
-					this->descent_strategy == 2 ? spdlog::level::warn : spdlog::level::debug,
-					"large linear solve residual {} (||∇f||={}); reverting to {}",
-					residual, grad.norm(), this->descent_strategy_name());
-				return compute_update_direction(objFunc, x, grad, direction);
-			}
-			else
-			{
-				polyfem::logger().trace("linear solve residual {}", residual);
-			}
-
-			// do this check here because we need to repeat the solve without resetting reg_weight
-			if (grad.dot(direction) >= 0)
-			{
-				increase_descent_strategy();
-				polyfem::logger().log(
-					this->descent_strategy == 2 ? spdlog::level::warn : spdlog::level::debug,
-					"[{}] direction is not a descent direction (Δx⋅g={}≥0); reverting to {}",
-					name(), direction.dot(grad), descent_strategy_name());
-				return compute_update_direction(objFunc, x, grad, direction);
-			}
-
-			json info;
-			linear_solver->getInfo(info);
-			internal_solver_info.push_back(info);
-
-			reg_weight /= reg_weight_dec;
-			if (reg_weight < reg_weight_min)
-				reg_weight = 0;
-
-			return true;
-=======
 			return this->descent_strategy == 2 ? spdlog::level::warn : spdlog::level::debug;
->>>>>>> db9b471e
 		}
 
 		std::unique_ptr<polysolve::LinearSolver> linear_solver; ///< Linear solver used to solve the linear system

--- conflicted
+++ resolved
@@ -47,41 +47,8 @@
 			  actual_reduced_size(full_size - state.boundary_nodes.size()),
 			  forms_(forms)
 		{
-<<<<<<< HEAD
 			assert(!state.assembler.is_mixed(state.formulation()));
 			set_full_size(false);
-=======
-			assert(!assembler.is_mixed(state.formulation()));
-
-			_dhat = dhat;
-			assert(_dhat > 0);
-			_epsv = state.args["contact"]["epsv"];
-			assert(_epsv > 0);
-			_mu = state.args["contact"]["friction_coefficient"];
-			_lagged_regularization_weight = is_time_dependent ? 0 : state.args["solver"]["contact"]["lagged_regularization_weight"].get<double>();
-			use_adaptive_barrier_stiffness = !state.args["solver"]["contact"]["barrier_stiffness"].is_number();
-			if (use_adaptive_barrier_stiffness)
-			{
-				_barrier_stiffness = 1;
-				logger().debug("Using adaptive barrier stiffness");
-			}
-			else
-			{
-				assert(state.args["solver"]["contact"]["barrier_stiffness"].is_number());
-				_barrier_stiffness = state.args["solver"]["contact"]["barrier_stiffness"];
-				logger().debug("Using fixed barrier stiffness of {}", _barrier_stiffness);
-			}
-			_prev_distance = -1;
-			if (utils::is_param_valid(state.args, "time"))
-			{
-				_time_integrator = time_integrator::ImplicitTimeIntegrator::construct_time_integrator(state.args["time"]["integrator"]);
-				_time_integrator->set_parameters(state.args["time"]);
-			}
-
-			_broad_phase_method = state.args["solver"]["contact"]["CCD"]["broad_phase"];
-			_ccd_tolerance = state.args["solver"]["contact"]["CCD"]["tolerance"];
-			_ccd_max_iterations = state.args["solver"]["contact"]["CCD"]["max_iterations"];
->>>>>>> 532818e8
 		}
 
 		void NLProblem::init(const TVector &full)
@@ -139,103 +106,9 @@
 
 		double NLProblem::max_step_size(const TVector &x0, const TVector &x1)
 		{
-<<<<<<< HEAD
 			Eigen::MatrixXd full0, full1;
 			reduced_to_full(x0, full0);
 			reduced_to_full(x1, full1);
-=======
-			if (disable_collision || !state.is_contact_enabled())
-				return 1;
-
-			Eigen::MatrixXd displaced0, displaced1;
-			reduced_to_full_displaced_points(x0, displaced0);
-			reduced_to_full_displaced_points(x1, displaced1);
-
-			// Extract surface only
-			Eigen::MatrixXd V0 = state.collision_mesh.vertices(displaced0);
-			Eigen::MatrixXd V1 = state.collision_mesh.vertices(displaced1);
-
-			// OBJWriter::write("s0.obj", V0, state.collision_mesh.edges(), state.collision_mesh.faces());
-			// OBJWriter::write("s1.obj", V1, state.collision_mesh.edges(), state.collision_mesh.faces());
-
-			double max_step;
-			if (_use_cached_candidates
-				&& _broad_phase_method != ipc::BroadPhaseMethod::SWEEP_AND_TINIEST_QUEUE_GPU)
-				max_step = ipc::compute_collision_free_stepsize(
-					_candidates, state.collision_mesh, V0, V1,
-					_ccd_tolerance, _ccd_max_iterations);
-			else
-				max_step = ipc::compute_collision_free_stepsize(
-					state.collision_mesh, V0, V1,
-					_broad_phase_method, _ccd_tolerance, _ccd_max_iterations);
-				// logger().trace("best step {}", max_step);
-
-#ifndef NDEBUG
-			// This will check for static intersections as a failsafe. Not needed if we use our conservative CCD.
-			Eigen::MatrixXd V_toi = (V1 - V0) * max_step + V0;
-			while (ipc::has_intersections(state.collision_mesh, V_toi))
-			{
-				double Linf = (V_toi - V0).lpNorm<Eigen::Infinity>();
-				logger().error("taking max_step results in intersections (max_step={:g})", max_step);
-				max_step /= 2.0;
-				if (max_step <= 0 || Linf == 0)
-				{
-					const std::string msg = fmt::format("Unable to find an intersection free step size (max_step={:g} L∞={:g})", max_step, Linf);
-					logger().error(msg);
-					throw std::runtime_error(msg);
-				}
-				V_toi = (V1 - V0) * max_step + V0;
-			}
-#endif
-
-			return max_step;
-		}
-
-		bool NLProblem::is_step_collision_free(const TVector &x0, const TVector &x1)
-		{
-			if (disable_collision || !state.is_contact_enabled())
-				return true;
-
-			// if (!state.problem->is_time_dependent())
-			// return false;
-
-			Eigen::MatrixXd displaced0, displaced1;
-			reduced_to_full_displaced_points(x0, displaced0);
-			reduced_to_full_displaced_points(x1, displaced1);
-
-			// Skip CCD if the displacement is zero.
-			if ((displaced1 - displaced0).lpNorm<Eigen::Infinity>() == 0.0)
-			{
-				// Assumes initially intersection-free
-				assert(is_intersection_free(x0));
-				return true;
-			}
-
-			// OBJWriter::write("0.obj", state.collision_mesh.vertices(displaced0), state.collision_mesh.edges(), state.collision_mesh.faces());
-			// OBJWriter::write("1.obj", state.collision_mesh.vertices(displaced1), state.collision_mesh.edges(), state.collision_mesh.faces());
-
-			bool is_valid;
-			if (_use_cached_candidates)
-				is_valid = ipc::is_step_collision_free(
-					_candidates, state.collision_mesh,
-					state.collision_mesh.vertices(displaced0),
-					state.collision_mesh.vertices(displaced1),
-					_ccd_tolerance, _ccd_max_iterations);
-			else
-				is_valid = ipc::is_step_collision_free(
-					state.collision_mesh,
-					state.collision_mesh.vertices(displaced0),
-					state.collision_mesh.vertices(displaced1),
-					_broad_phase_method, _ccd_tolerance, _ccd_max_iterations);
-
-			return is_valid;
-		}
-
-		bool NLProblem::is_intersection_free(const TVector &x)
-		{
-			if (disable_collision || !state.is_contact_enabled())
-				return true;
->>>>>>> 532818e8
 
 			double step = 1;
 			for (auto &f : forms_)
@@ -266,239 +139,131 @@
 			double fvalue = 0;
 			for (int i = 0; i < forms_.size(); ++i)
 			{
-<<<<<<< HEAD
 				const auto &f = forms_[i];
 				if (!f->enabled())
 					continue;
 				fvalue += f->value(full);
-=======
-				scaling = time_integrator()->acceleration_scaling();
-				const TVector tmp = full - time_integrator()->x_tilde();
-				intertia_energy = 0.5 * tmp.transpose() * state.mass * tmp;
-			}
-
-			// ½(x−(xᵗ+hvᵗ+h²M⁻¹fₑ))ᵀM(x−(xᵗ+hvᵗ+h²M⁻¹fₑ))
-			// = ½ (x−xᵗ−hvᵗ−h²M⁻¹fₑ)ᵀM(x−xᵗ−hvᵗ−h²M⁻¹fₑ)
-			// = ½ (t−h²M⁻¹fₑ)ᵀM(t−h²M⁻¹fₑ)
-			// = ½ (tᵀM - h²fₑᵀ)(t-h²M⁻¹fₑ)
-			// = ½ (tᵀMt - h²tᵀfₑ - h²fₑᵀt + h⁴fₑᵀM⁻¹fₑ)
-			// = ½ (t²Mt - 2h²tᵀfₑ + h⁴fₑᵀM⁻¹fₑ)
-
-			double collision_energy = 0;
-			double friction_energy = 0;
-			if (!only_elastic && !disable_collision && state.is_contact_enabled())
-			{
-				Eigen::MatrixXd displaced;
-				compute_displaced_points(full, displaced);
-				Eigen::MatrixXd displaced_surface = state.collision_mesh.vertices(displaced);
-
-				collision_energy = ipc::compute_barrier_potential(
-					state.collision_mesh, displaced_surface, _constraint_set, _dhat);
-				friction_energy = ipc::compute_friction_potential(
-					state.collision_mesh, state.collision_mesh.vertices(displaced_prev()),
-					displaced_surface, _friction_constraint_set, _epsv * dt());
-
-				logger().trace("collision_energy {}, friction_energy {}", collision_energy, friction_energy);
-			}
-
-			double lagged_regularization = _lagged_regularization_weight * (full - x_lagged).squaredNorm();
-
-			const double non_contact_terms = scaling * (elastic_energy + body_energy) + intertia_energy + friction_energy + lagged_regularization;
-
-			return non_contact_terms + _barrier_stiffness * collision_energy;
-		}
-
-		void NLProblem::compute_cached_stiffness()
-		{
-			if (cached_stiffness.size() == 0)
-			{
-				const auto &gbases = state.iso_parametric() ? state.bases : state.geom_bases;
-				if (assembler.is_linear(state.formulation()))
-				{
-					assembler.assemble_problem(state.formulation(), state.mesh->is_volume(), state.n_bases, state.bases, gbases, state.ass_vals_cache, cached_stiffness);
-				}
->>>>>>> 532818e8
 			}
 			return fvalue;
 		}
 
 		void NLProblem::gradient(const TVector &x, TVector &gradv)
 		{
-			// TODO: removed fearure const bool only_elastic
-
-			TVector full, tmp;
-			reduced_to_full(x, full);
-			TVector fgrad(full.size());
-			for (int i = 0; i < forms_.size(); ++i)
-			{
-				const auto &f = forms_[i];
-				if (!f->enabled())
+			gradient(x, gradv, false);
+		}
+
+		TVector full, tmp;
+		reduced_to_full(x, full);
+		TVector fgrad(full.size());
+		for (int i = 0; i < forms_.size(); ++i)
+		{
+			const auto &f = forms_[i];
+			if (!f->enabled())
+				continue;
+			f->first_derivative(full, tmp);
+			fgrad += tmp;
+		}
+
+		full_to_reduced(fgrad, gradv);
+	}
+
+	void NLProblem::hessian(const TVector &x, THessian &hessian)
+	{
+		THessian full_hessian;
+		hessian_full(x, full_hessian);
+		full_hessian_to_reduced_hessian(full_hessian, hessian);
+	}
+
+	void NLProblem::hessian_full(const TVector &x, THessian &hessian)
+	{
+		// scaling * (elastic_energy + body_energy) + intertia_energy + _barrier_stiffness * collision_energy;
+
+		TVector full;
+		reduced_to_full(x, full);
+
+		THessian tmp(full_size, full_size);
+		hessian.resize(full_size, full_size);
+		for (int i = 0; i < forms_.size(); ++i)
+		{
+			const auto &f = forms_[i];
+			if (!f->enabled())
+				continue;
+			f->second_derivative(full, tmp);
+			hessian += tmp;
+		}
+		assert(hessian.rows() == full_size);
+		assert(hessian.cols() == full_size);
+	}
+
+	void NLProblem::full_hessian_to_reduced_hessian(const THessian &full, THessian &reduced) const
+	{
+		POLYFEM_SCOPED_TIMER("\tfull hessian to reduced hessian");
+
+		if (reduced_size == full_size || reduced_size == full.rows())
+		{
+			assert(reduced_size == full.rows() && reduced_size == full.cols());
+			reduced = full;
+			return;
+		}
+
+		Eigen::VectorXi indices(full_size);
+		int index = 0;
+		size_t kk = 0;
+		for (int i = 0; i < full_size; ++i)
+		{
+			if (kk < state_.boundary_nodes.size() && state_.boundary_nodes[kk] == i)
+			{
+				++kk;
+				indices(i) = -1;
+			}
+			else
+			{
+				indices(i) = index++;
+			}
+		}
+		assert(index == reduced_size);
+
+		std::vector<Eigen::Triplet<double>> entries;
+		entries.reserve(full.nonZeros()); // Conservative estimate
+		for (int k = 0; k < full.outerSize(); ++k)
+		{
+			if (indices(k) < 0)
+				continue;
+
+			for (THessian::InnerIterator it(full, k); it; ++it)
+			{
+				assert(it.col() == k);
+				if (indices(it.row()) < 0 || indices(it.col()) < 0)
 					continue;
-				f->first_derivative(full, tmp);
-				fgrad += tmp;
-			}
-
-<<<<<<< HEAD
-			full_to_reduced(fgrad, gradv);
-=======
-			grad += _lagged_regularization_weight * (full - x_lagged);
-			grad += _barrier_stiffness * grad_barrier;
-
-			assert(grad.size() == full_size);
->>>>>>> 532818e8
-		}
-
-		void NLProblem::hessian(const TVector &x, THessian &hessian)
-		{
-			THessian full_hessian;
-			hessian_full(x, full_hessian);
-			full_hessian_to_reduced_hessian(full_hessian, hessian);
-		}
-
-		void NLProblem::hessian_full(const TVector &x, THessian &hessian)
-		{
-			// scaling * (elastic_energy + body_energy) + intertia_energy + _barrier_stiffness * collision_energy;
-
-			TVector full;
-			reduced_to_full(x, full);
-
-			THessian tmp(full_size, full_size);
-			hessian.resize(full_size, full_size);
-			for (int i = 0; i < forms_.size(); ++i)
-			{
-				const auto &f = forms_[i];
-				if (!f->enabled())
-					continue;
-				f->second_derivative(full, tmp);
-				hessian += tmp;
-			}
-<<<<<<< HEAD
-=======
-
-			THessian lagged_regularization_hessian = _lagged_regularization_weight * sparse_identity(full.size(), full.size());
-
-			// Summing the hessian matrices like this might be less efficient than multiple `hessian += ...`, but
-			// it is much easier to read and export the individual matrices for inspection.
-			THessian non_contact_hessian = energy_hessian + inertia_hessian + friction_hessian + lagged_regularization_hessian;
-			hessian = non_contact_hessian + _barrier_stiffness * barrier_hessian;
-
->>>>>>> 532818e8
-			assert(hessian.rows() == full_size);
-			assert(hessian.cols() == full_size);
-		}
-
-		void NLProblem::full_hessian_to_reduced_hessian(const THessian &full, THessian &reduced) const
-		{
-			POLYFEM_SCOPED_TIMER("\tfull hessian to reduced hessian");
-
-			if (reduced_size == full_size || reduced_size == full.rows())
-			{
-				assert(reduced_size == full.rows() && reduced_size == full.cols());
-				reduced = full;
-				return;
-			}
-
-			Eigen::VectorXi indices(full_size);
-			int index = 0;
-			size_t kk = 0;
-			for (int i = 0; i < full_size; ++i)
-			{
-				if (kk < state_.boundary_nodes.size() && state_.boundary_nodes[kk] == i)
-				{
-					++kk;
-					indices(i) = -1;
-				}
-				else
-				{
-					indices(i) = index++;
-				}
-			}
-			assert(index == reduced_size);
-
-			std::vector<Eigen::Triplet<double>> entries;
-			entries.reserve(full.nonZeros()); // Conservative estimate
-			for (int k = 0; k < full.outerSize(); ++k)
-			{
-				if (indices(k) < 0)
-					continue;
-
-				for (THessian::InnerIterator it(full, k); it; ++it)
-				{
-					assert(it.col() == k);
-					if (indices(it.row()) < 0 || indices(it.col()) < 0)
-						continue;
-
-					assert(indices(it.row()) >= 0);
-					assert(indices(it.col()) >= 0);
-
-					entries.emplace_back(indices(it.row()), indices(it.col()), it.value());
-				}
-			}
-
-			reduced.resize(reduced_size, reduced_size);
-			reduced.setFromTriplets(entries.begin(), entries.end());
-			reduced.makeCompressed();
-		}
-
-		void NLProblem::solution_changed(const TVector &newX)
-		{
-			Eigen::MatrixXd newFull;
-			reduced_to_full(newX, newFull);
-
-			for (auto &f : forms_)
-				f->solution_changed(newFull);
-		}
-
-		void NLProblem::post_step(const int iter_num, const TVector &x)
-		{
-			TVector full;
-			reduced_to_full(x, full);
-
-<<<<<<< HEAD
-			for (auto &f : forms_)
-				f->post_step(iter_num, full);
-=======
-			Eigen::MatrixXd displaced;
-			compute_displaced_points(full, displaced);
-
-			Eigen::MatrixXd displaced_surface = state.collision_mesh.vertices(displaced);
-
-			if (state.args["output"]["advanced"]["save_nl_solve_sequence"])
-			{
-				OBJWriter::write(state.resolve_output_path(fmt::format("step{:03d}.obj", iter_num)),
-								 displaced_surface, state.collision_mesh.edges(), state.collision_mesh.faces());
-			}
-
-			const double dist_sqr = ipc::compute_minimum_distance(state.collision_mesh, displaced_surface, _constraint_set);
-			logger().trace("min_dist {}", sqrt(dist_sqr));
-
-			if (use_adaptive_barrier_stiffness)
-			{
-				if (is_time_dependent)
-				{
-					double prev_barrier_stiffness = _barrier_stiffness;
-					ipc::update_barrier_stiffness(
-						_prev_distance, dist_sqr, max_barrier_stiffness_,
-						_barrier_stiffness, ipc::world_bbox_diagonal_length(displaced_surface));
-					if (prev_barrier_stiffness != _barrier_stiffness)
-					{
-						logger().debug(
-							"updated barrier stiffness from {:g} to {:g}",
-							prev_barrier_stiffness, _barrier_stiffness);
-					}
-				}
-				else
-				{
-					update_barrier_stiffness(full);
-				}
-			}
-			_prev_distance = dist_sqr;
-		}
-
-		void NLProblem::save_raw(const std::string &x_path, const std::string &v_path, const std::string &a_path) const
-		{
-			time_integrator()->save_raw(x_path, v_path, a_path);
->>>>>>> 532818e8
-		}
-	} // namespace solver
+
+				assert(indices(it.row()) >= 0);
+				assert(indices(it.col()) >= 0);
+
+				entries.emplace_back(indices(it.row()), indices(it.col()), it.value());
+			}
+		}
+
+		reduced.resize(reduced_size, reduced_size);
+		reduced.setFromTriplets(entries.begin(), entries.end());
+		reduced.makeCompressed();
+	}
+
+	void NLProblem::solution_changed(const TVector &newX)
+	{
+		Eigen::MatrixXd newFull;
+		reduced_to_full(newX, newFull);
+
+		for (auto &f : forms_)
+			f->solution_changed(newFull);
+	}
+
+	void NLProblem::post_step(const int iter_num, const TVector &x)
+	{
+		TVector full;
+		reduced_to_full(x, full);
+
+		for (auto &f : forms_)
+			f->post_step(iter_num, full);
+	}
+} // namespace solver
 } // namespace polyfem
--- conflicted
+++ resolved
@@ -264,14 +264,9 @@
 		const int ndof = n_bases * mesh->dimension();
 		solve_data.nl_problem = std::make_shared<NLProblem>(
 			ndof, boundary_nodes, local_boundary, n_boundary_samples(),
-<<<<<<< HEAD
 			*solve_data.rhs_assembler, periodic_bc, t, forms);
-=======
-			*solve_data.rhs_assembler, t, forms);
 		solve_data.nl_problem->init(sol);
 		solve_data.nl_problem->update_quantities(t, sol);
->>>>>>> ef52b719
-
 		// --------------------------------------------------------------------
 
 		stats.solver_info = json::array();

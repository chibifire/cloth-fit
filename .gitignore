# Prerequisites
*.d

# Compiled Object files
*.slo
*.lo
*.o

# Precompiled Headers
*.gch
*.pch

# Compiled Dynamic libraries
*.so
*.dylib
*.dll

# Fortran module files
*.mod
*.smod

# Compiled Static libraries
*.lai
*.la
*.a
*.lib

# Matlab
*.m~
*.mat

# Python cache
__pycache__

# Executables
*.exe
*.out
*.app

# Mesh files
*.obj
*.off
*.ply
*.msh
*.mesh
*.vtk
*.HYBRID
*.sol

# Extra directories
*.sublime-project
*.code-workspace
.vscode/
.idea/
build/
cmake-build-*/
bin*
bin_rel*
bin.nosync
build*
xcode*
3rdparty*
/data


# Plotting temporary files
python/plot.html
python/temp-plot.html

# Rhs temporary files
# src/autogen/auto_elasticity_rhs.cpp
# src/autogen/auto_elasticity_rhs.hpp
# src/autogen/auto_eigs.cpp
# src/autogen/auto_eigs.hpp
# src/autogen/auto_q_bases.cpp
# src/autogen/auto_q_bases.hpp
# src/autogen/auto_p_bases.cpp
# src/autogen/auto_p_bases.hpp

PolyFEMOptions.cmake
<<<<<<< HEAD
.cache/
=======

docs
>>>>>>> cce31d19
<|MERGE_RESOLUTION|>--- conflicted
+++ resolved
@@ -78,9 +78,5 @@
 # src/autogen/auto_p_bases.hpp
 
 PolyFEMOptions.cmake
-<<<<<<< HEAD
 .cache/
-=======
-
-docs
->>>>>>> cce31d19
+docs
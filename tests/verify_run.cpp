////////////////////////////////////////////////////////////////////////////////
#include <catch2/catch.hpp>

#include "polyfem/utils/JSONUtils.hpp"
#include "polyfem/State.hpp"
#include "spdlog/spdlog.h"
#include <polyfem/Common.hpp>

#include <filesystem>
#include <iostream>
////////////////////////////////////////////////////////////////////////////////

using namespace polyfem;
using namespace polyfem::assembler;
using namespace polyfem::utils;

bool load_json(const std::string &json_file, json &out)
{
	std::ifstream file(json_file);

	if (!file.is_open())
		return false;

	file >> out;

	return true;
}

bool missing_tests_data(const json &j, const std::string &key)
{
	return !j.contains(key) || (j.at(key).size() == 1 && j.at(key).contains("time_steps"));
}

int authenticate_json(std::string json_file, const bool allow_append)
{
	json in_args;
	if (!load_json(json_file, in_args))
	{
<<<<<<< HEAD
		std::ifstream file(json_file);

		if (file.is_open())
		{
			file >> in_args;
			file.close();
		}
		else
		{
			spdlog::error("unable to open {} file", json_file);
			return 1;
		}
=======
		spdlog::error("unable to open {} file", json_file);
		return 1;
>>>>>>> db9b471e
	}

	std::string tests_key = "tests";
	if (missing_tests_data(in_args, tests_key) && !allow_append)
	{
<<<<<<< HEAD
		spdlog::error("Not Allowed appending JSON!! Add a * to the beginning of filename.");
=======
		spdlog::error(
			"JSON file missing \"{}\" key. Add a * to the beginning of filename to allow appends.",
			tests_key);
>>>>>>> db9b471e
		return 2;
	}

	json time_steps;
	if (!in_args.contains("time"))
		time_steps = "static";
	else if (!in_args.contains(tests_key) || !in_args[tests_key].contains("time_steps"))
		time_steps = 1;
	else
		time_steps = in_args[tests_key]["time_steps"];

	json args = in_args;
	{
		args["output"] = json({});
		args["output"]["advanced"]["save_time_sequence"] = false;

		if (time_steps.is_number())
		{
			json t_args = args["time"];
			if (t_args.contains("tend") && t_args.contains("dt"))
			{
				t_args.erase("tend");
				t_args["time_steps"] = time_steps.get<int>();
			}
			else if (t_args.contains("tend") && t_args.contains("time_steps"))
			{
				t_args["dt"] = t_args["tend"].get<double>() / t_args["time_steps"].get<int>();
				t_args["time_steps"] = time_steps.get<int>();
				t_args.erase("tend");
			}
			else if (t_args.contains("dt") && t_args.contains("time_steps"))
			{
				t_args["time_steps"] = time_steps.get<int>();
			}
			else
			{
				// Required to have two of tend, dt, time_steps
				REQUIRE(false);
			}
			args["time"] = t_args;
		}
		args["root_path"] = json_file;
	}

<<<<<<< HEAD
	State state(1);
=======
	State state(/*max_threads=*/1);
>>>>>>> db9b471e
	state.init_logger("", spdlog::level::warn, false);
	spdlog::set_level(spdlog::level::info);
	state.init(args, "");
	state.load_mesh();

	if (state.mesh == nullptr)
	{
		spdlog::warn("No Mesh is Read!!");
		return 1;
	}

	state.compute_mesh_stats();

	state.build_basis();

	state.assemble_rhs();
	state.assemble_stiffness_mat();

	state.solve_problem();

	state.compute_errors();

	json out = json({});
	out["err_l2"] = state.l2_err;
	out["err_h1"] = state.h1_err;
	out["err_h1_semi"] = state.h1_semi_err;
	out["err_linf"] = state.linf_err;
	out["err_linf_grad"] = state.grad_max_err;
	out["err_lp"] = state.lp_err;
	out["margin"] = 1e-5;
	out["time_steps"] = time_steps;

	std::vector<std::string> test_keys =
		{"err_l2", "err_h1", "err_h1_semi", "err_linf", "err_linf_grad", "err_lp"};

	if (!missing_tests_data(in_args, tests_key))
	{
		spdlog::info("Authenticating..");
<<<<<<< HEAD
		auto authen = in_args.at(authent1);
		auto margin = authen.at("margin").get<double>();
		margin = 1e-5;
		for (auto &el : out.items())
=======
		json authen = in_args.at(tests_key);
		double margin = authen.value("margin", 1e-5);
		for (const std::string &key : test_keys)
>>>>>>> db9b471e
		{
			const double prev_val = out[key];
			const double curr_val = authen[key];
			const double relerr = std::abs((curr_val - prev_val) / std::max(std::abs(curr_val), 1e-5));
			if (relerr > margin)
			{
<<<<<<< HEAD
				spdlog::error("Violating Authenticate prev_{0}={1} curr_{0}={2}", el.key(), gt_val, el.value().get<double>());
=======
				spdlog::error("Violating Authenticate prev_{0}={1} curr_{0}={2}", key, prev_val, curr_val);
>>>>>>> db9b471e
				return 2;
			}
		}
		spdlog::info("Authenticated ✅");
	}
	else
	{
		spdlog::warn("Appending JSON..");

		in_args[tests_key] = out;
		std::ofstream file(json_file);
		file << in_args;
	}

	return 0;
}

#if defined(NDEBUG) && !defined(WIN32)
std::string tags = "[run]";
#else
std::string tags = "[.][run]";
#endif
<<<<<<< HEAD
// TEST_CASE("runners", tags)
// {
// 	// Disabled on Windows CI, due to the requirement for Pardiso.
// 	std::ifstream file(POLYFEM_TEST_DIR "/system_test_list.txt");
// 	std::string line;
// 	while (std::getline(file, line))
// 	{
// 		DYNAMIC_SECTION(line)
// 		{
// 			auto allow_append = false;
// 			if (line[0] == '#')
// 				continue;
// 			if (line[0] == '*')
// 			{
// 				allow_append = true;
// 				line = line.substr(1);
// 			}
// 			spdlog::info("Processing {}", line);
// 			auto flag = authenticate_json(POLYFEM_DATA_DIR "/" + line, allow_append);
// 			CAPTURE(line);
// 			CHECK(flag == 0);
// 		}
// 	}
// }
=======
TEST_CASE("runners", tags)
{
	// Disabled on Windows CI, due to the requirement for Pardiso.
	std::ifstream file(POLYFEM_TEST_DIR "/system_test_list.txt");
	std::string line;
	while (std::getline(file, line))
	{
		DYNAMIC_SECTION(line)
		{
			auto allow_append = false;
			if (line[0] == '#')
				continue;
			if (line[0] == '*')
			{
				allow_append = true;
				line = line.substr(1);
			}
			spdlog::info("Processing {}", line);
			auto flag = authenticate_json(POLYFEM_DATA_DIR "/" + line, allow_append);
			CAPTURE(line);
			CHECK(flag == 0);
		}
	}
}
>>>>>>> db9b471e
<|MERGE_RESOLUTION|>--- conflicted
+++ resolved
@@ -36,35 +36,16 @@
 	json in_args;
 	if (!load_json(json_file, in_args))
 	{
-<<<<<<< HEAD
-		std::ifstream file(json_file);
-
-		if (file.is_open())
-		{
-			file >> in_args;
-			file.close();
-		}
-		else
-		{
-			spdlog::error("unable to open {} file", json_file);
-			return 1;
-		}
-=======
 		spdlog::error("unable to open {} file", json_file);
 		return 1;
->>>>>>> db9b471e
 	}
 
 	std::string tests_key = "tests";
 	if (missing_tests_data(in_args, tests_key) && !allow_append)
 	{
-<<<<<<< HEAD
-		spdlog::error("Not Allowed appending JSON!! Add a * to the beginning of filename.");
-=======
 		spdlog::error(
 			"JSON file missing \"{}\" key. Add a * to the beginning of filename to allow appends.",
 			tests_key);
->>>>>>> db9b471e
 		return 2;
 	}
 
@@ -109,11 +90,7 @@
 		args["root_path"] = json_file;
 	}
 
-<<<<<<< HEAD
-	State state(1);
-=======
 	State state(/*max_threads=*/1);
->>>>>>> db9b471e
 	state.init_logger("", spdlog::level::warn, false);
 	spdlog::set_level(spdlog::level::info);
 	state.init(args, "");
@@ -152,27 +129,16 @@
 	if (!missing_tests_data(in_args, tests_key))
 	{
 		spdlog::info("Authenticating..");
-<<<<<<< HEAD
-		auto authen = in_args.at(authent1);
-		auto margin = authen.at("margin").get<double>();
-		margin = 1e-5;
-		for (auto &el : out.items())
-=======
 		json authen = in_args.at(tests_key);
 		double margin = authen.value("margin", 1e-5);
 		for (const std::string &key : test_keys)
->>>>>>> db9b471e
 		{
 			const double prev_val = out[key];
 			const double curr_val = authen[key];
 			const double relerr = std::abs((curr_val - prev_val) / std::max(std::abs(curr_val), 1e-5));
 			if (relerr > margin)
 			{
-<<<<<<< HEAD
-				spdlog::error("Violating Authenticate prev_{0}={1} curr_{0}={2}", el.key(), gt_val, el.value().get<double>());
-=======
 				spdlog::error("Violating Authenticate prev_{0}={1} curr_{0}={2}", key, prev_val, curr_val);
->>>>>>> db9b471e
 				return 2;
 			}
 		}
@@ -195,32 +161,6 @@
 #else
 std::string tags = "[.][run]";
 #endif
-<<<<<<< HEAD
-// TEST_CASE("runners", tags)
-// {
-// 	// Disabled on Windows CI, due to the requirement for Pardiso.
-// 	std::ifstream file(POLYFEM_TEST_DIR "/system_test_list.txt");
-// 	std::string line;
-// 	while (std::getline(file, line))
-// 	{
-// 		DYNAMIC_SECTION(line)
-// 		{
-// 			auto allow_append = false;
-// 			if (line[0] == '#')
-// 				continue;
-// 			if (line[0] == '*')
-// 			{
-// 				allow_append = true;
-// 				line = line.substr(1);
-// 			}
-// 			spdlog::info("Processing {}", line);
-// 			auto flag = authenticate_json(POLYFEM_DATA_DIR "/" + line, allow_append);
-// 			CAPTURE(line);
-// 			CHECK(flag == 0);
-// 		}
-// 	}
-// }
-=======
 TEST_CASE("runners", tags)
 {
 	// Disabled on Windows CI, due to the requirement for Pardiso.
@@ -244,5 +184,4 @@
 			CHECK(flag == 0);
 		}
 	}
-}
->>>>>>> db9b471e
+}
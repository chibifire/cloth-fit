--- conflicted
+++ resolved
@@ -312,39 +312,6 @@
 	test_form(form, *state_ptr);
 }
 
-<<<<<<< HEAD
-TEST_CASE("Linear form derivatives", "[form][form_derivatives][linear_form]")
-{
-	const auto state_ptr = get_state();
-
-	const Eigen::VectorXd coeffs = Eigen::VectorXd::Random(state_ptr->n_bases * 2);
-	LinearForm form(coeffs);
-
-	test_form(form, *state_ptr);
-}
-
-TEST_CASE("Inversion barrier form derivatives", "[form][form_derivatives][inversion_barrier]")
-{
-	const auto state_ptr = get_state();
-
-	const double vhat = 1e-3;
-
-	Eigen::MatrixXd V;
-	Eigen::MatrixXi F;
-	state_ptr->build_mesh_matrices(V, F);
-
-	InversionBarrierForm form(V, F, state_ptr->mesh->dimension(), vhat);
-
-	test_form(form, *state_ptr);
-}
-
-TEST_CASE("L2 projection form derivatives", "[form][form_derivatives][L2]")
-{
-	const auto state_ptr = get_state();
-
-	REQUIRE(state_ptr->mass.size() > 0);
-	L2ProjectionForm form(state_ptr->mass, state_ptr->mass, Eigen::VectorXd::Ones(state_ptr->mass.cols()));
-=======
 TEST_CASE("BC lagrangian form derivatives", "[form][form_derivatives][bc_lagr_form]")
 {
 	static const int n_rand = 10;
@@ -427,7 +394,41 @@
 		state_ptr->obstacle,
 		state_ptr->problem->is_time_dependent(),
 		0);
->>>>>>> dd2ae774
+
+	test_form(form, *state_ptr);
+}
+
+TEST_CASE("Linear form derivatives", "[form][form_derivatives][linear_form]")
+{
+	const auto state_ptr = get_state();
+
+	const Eigen::VectorXd coeffs = Eigen::VectorXd::Random(state_ptr->n_bases * 2);
+	LinearForm form(coeffs);
+
+	test_form(form, *state_ptr);
+}
+
+TEST_CASE("Inversion barrier form derivatives", "[form][form_derivatives][inversion_barrier]")
+{
+	const auto state_ptr = get_state();
+
+	const double vhat = 1e-3;
+
+	Eigen::MatrixXd V;
+	Eigen::MatrixXi F;
+	state_ptr->build_mesh_matrices(V, F);
+
+	InversionBarrierForm form(V, F, state_ptr->mesh->dimension(), vhat);
+
+	test_form(form, *state_ptr);
+}
+
+TEST_CASE("L2 projection form derivatives", "[form][form_derivatives][L2]")
+{
+	const auto state_ptr = get_state();
+
+	REQUIRE(state_ptr->mass.size() > 0);
+	L2ProjectionForm form(state_ptr->mass, state_ptr->mass, Eigen::VectorXd::Ones(state_ptr->mass.cols()));
 
 	test_form(form, *state_ptr);
 }
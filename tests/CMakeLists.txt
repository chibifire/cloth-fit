--- conflicted
+++ resolved
@@ -6,24 +6,9 @@
   main.cpp
   test_assembler.cpp
   test_bases.cpp
-<<<<<<< HEAD
-  test_matrix.cpp
-  test_cmesh.cpp
-  test_geometry_utils.cpp
-  test_ncmesh.cpp
-  test_normal.cpp
-  test_problem.cpp
-  test_quadrature.cpp
-  test_rbf.cpp
-  test_solver.cpp
-  test_diff.cpp
-  test_tbb.cpp
-  test_utils.cpp
   test_diff.cpp
   test_opt.cpp
-=======
   test_cmesh.cpp
->>>>>>> f1834904
   test_form_derivatives.cpp
   test_geometry_utils.cpp
   test_hdf5.cpp
@@ -32,13 +17,10 @@
   test_ncmesh.cpp
   test_normal.cpp
   test_output.cpp
-<<<<<<< HEAD
   test_parametrizations.cpp
-=======
   test_problem.cpp
   test_quadrature.cpp
   test_rbf.cpp
->>>>>>> f1834904
   test_restart.cpp
   test_solver.cpp
   test_tbb.cpp

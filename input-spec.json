[{
        "pointer": "/",
        "type": "object",
        "required": [
            "geometry",
            "materials"
        ],
        "optional": [
            "units",
            "preset_problem",
            "common",
            "root_path",
            "space",
            "time",
            "contact",
            "solver",
            "boundary_conditions",
            "initial_conditions",
            "output",
            "input",
            "tests"
        ],
        "doc": "Root of the configuration file."
    },
    {
        "pointer": "/common",
        "default": "",
        "type": "file",
        "extensions": [
            ".json"
        ],
        "doc": "Path to common settings will patch the current file."
    },
    {
        "pointer": "/root_path",
        "default": "",
        "type": "string",
        "doc": "Path for all relative paths, set automatically to the folder containing this JSON."
    },
    {
        "pointer": "/units",
        "default": null,
        "type": "object",
        "optional": [
            "length",
            "mass",
            "time",
            "characteristic_length"
        ],
        "doc": "Basic units used in the code."
    },
    {
        "pointer": "/units/length",
        "default": "m",
        "type": "string",
        "doc": "Length unit."
    },
    {
        "pointer": "/units/mass",
        "default": "kg",
        "type": "string",
        "doc": "Mass unit."
    },
    {
        "pointer": "/units/time",
        "default": "s",
        "type": "string",
        "doc": "Time unit."
    },
    {
        "pointer": "/units/characteristic_length",
        "default": 1,
        "type": "float",
        "doc": "Characteristic length, used for tolerances."
    },
    {
        "pointer": "/tests",
        "default": null,
        "type": "object",
        "optional": [
            "err_h1",
            "err_h1_semi",
            "err_l2",
            "err_linf",
            "err_linf_grad",
            "err_lp",
            "margin",
            "time_steps"
        ],
        "doc": "Used to test to compare different norms of solutions."
    },
    {
        "pointer": "/tests/err_h1",
        "default": 0,
        "type": "float",
        "doc": "Reference h1 solution's norm."
    },
    {
        "pointer": "/tests/err_h1_semi",
        "default": 0,
        "type": "float",
        "doc": "Reference h1 seminorm solution's norm."
    },
    {
        "pointer": "/tests/err_l2",
        "default": 0,
        "type": "float",
        "doc": "Reference $L^2$ solution's norm."
    },
    {
        "pointer": "/tests/err_linf",
        "default": 0,
        "type": "float",
        "doc": "Reference $L^\\infty$ solution's norm."
    },
    {
        "pointer": "/tests/err_linf_grad",
        "default": 0,
        "type": "float",
        "doc": "Reference $L^\\infty$ solution's gradient norm."
    },
    {
        "pointer": "/tests/err_lp",
        "default": 0,
        "type": "float",
        "doc": "Reference $L^8$ solution's gradient norm."
    },
    {
        "pointer": "/tests/margin",
        "default": 1e-5,
        "type": "float",
        "doc": "Reference tolerance used in tests."
    },
    {
        "pointer": "/tests/time_steps",
        "default": 1,
        "type": "int",
        "min": 1,
        "doc": "Number of time steps to test."
    },
    {
        "pointer": "/tests/time_steps",
        "type": "string",
        "options": [
            "all",
            "static"
        ],
        "doc": "Number of time steps to test."
    },
    {
        "pointer": "/geometry",
        "type": "list",
        "min": 1,
        "doc": "List of geometry objects."
    },
    {
        "pointer": "/geometry/*",
        "type": "object",
        "required": [
            "mesh"
        ],
        "optional": [
            "type",
            "extract",
            "unit",
            "transformation",
            "volume_selection",
            "surface_selection",
            "curve_selection",
            "point_selection",
            "n_refs",
            "advanced",
            "enabled",
            "is_obstacle"
        ],
        "#type_name": "mesh",
        "doc": "Each geometry object stores a mesh, a set of transformations applied to it after loading, and a set of selections, which can be used to specify boundary conditions, materials, optimization parameters and other quantities that can be associated with a part of an object."
    },
    {
        "pointer": "/geometry/*",
        "type": "object",
        "required": [
            "point",
            "normal"
        ],
        "optional": [
            "type",
            "enabled",
            "is_obstacle"
        ],
        "type_name": "plane",
        "doc": "Plane geometry object defined by its origin and normal."
    },
    {
        "pointer": "/geometry/*",
        "type": "object",
        "required": [
            "height"
        ],
        "optional": [
            "type",
            "enabled",
            "is_obstacle"
        ],
        "type_name": "ground",
        "doc": "Plane orthogonal to gravity defined by its height."
    },
    {
        "pointer": "/geometry/*",
        "type": "object",
        "required": [
            "mesh_sequence",
            "fps"
        ],
        "optional": [
            "type",
            "extract",
            "transformation",
            "enabled",
            "is_obstacle"
        ],
        "type_name": "mesh_sequence",
        "doc": "Mesh sequence."
    },
    {
        "pointer": "/geometry/*/mesh",
        "type": "file",
        "extensions": [
            ".obj",
            ".msh",
            ".stl",
            ".ply",
            ".mesh"
        ],
        "doc": "Path of the mesh file to load."
    },
    {
        "pointer": "/geometry/*/type",
        "type": "string",
        "options": [
            "mesh",
            "plane",
            "ground",
            "mesh_sequence"
        ],
        "default": "mesh",
        "doc": "Type of geometry, currently only one supported. In future we will add stuff like planes, spheres, etc."
    },
    {
        "pointer": "/geometry/*/extract",
        "type": "string",
        "options": [
            "volume",
            "edges",
            "points",
            "surface"
        ],
        "default": "volume",
        "doc": "Used to extract stuff from the mesh. Eg extract surface extracts the surface from a tet mesh."
    },
    {
        "pointer": "/geometry/*/unit",
        "type": "string",
        "default": "",
        "doc": "Units of the geometric model."
    },
    {
        "pointer": "/geometry/*/transformation",
        "type": "object",
        "default": null,
        "optional": [
            "translation",
            "rotation",
            "rotation_mode",
            "scale",
            "dimensions"
        ],
        "doc": "Geometric transformations applied to the geometry after loading it."
    },
    {
        "pointer": "/geometry/*/transformation/rotation_mode",
        "type": "string",
        "default": "xyz",
        "doc": "Type of rotation, supported are any permutation of [xyz]+, axis_angle, quaternion, or rotation_vector."
    },
    {
        "pointer": "/geometry/*/transformation/translation",
        "type": "list",
        "default": [],
        "doc": "Translate (two entries for 2D problems or three entries for 3D problems)."
    },
    {
        "pointer": "/geometry/*/transformation/rotation",
        "type": "list",
        "default": [],
        "doc": "Rotate, in 2D, one number, the rotation angle, in 3D, three or four Euler angles, axis+angle, or a unit quaternion. Depends on rotation mode."
    },
    {
        "pointer": "/geometry/*/transformation/scale",
        "type": "list",
        "default": [],
        "doc": "Scale by specified factors along axes (two entries for 2D problems or three entries for 3D problems)."
    },
    {
        "pointer": "/geometry/*/transformation/dimensions",
        "type": "float",
        "default": 1,
        "doc": "Scale the object so that bounding box dimensions match specified dimensions, 2 entries for 2D problems, 3 entries for 3D problems."
    },
    {
        "pointer": "/geometry/*/transformation/dimensions",
        "type": "list",
        "doc": "Scale the object so that bounding box dimensions match specified dimensions, 2 entries for 2D problems, 3 entries for 3D problems."
    },
    {
        "pointer": "/geometry/*/transformation/dimensions/*",
        "type": "float",
        "default": 0
    },
    {
        "pointer": "/geometry/*/transformation/translation/*",
        "type": "float",
        "default": 0
    },
    {
        "pointer": "/geometry/*/transformation/rotation/*",
        "default": 0,
        "type": "float"
    },
    {
        "pointer": "/geometry/*/transformation/scale/*",
        "default": 0,
        "type": "float"
    },
    {
        "pointer": "/geometry/*/volume_selection",
        "type": "int",
        "doc": "Assign specified ID to all volume elements of the geometry."
    },
    {
        "pointer": "/geometry/*/volume_selection",
        "type": "object",
        "optional": [
            "id_offset"
        ],
        "#type_name": "id_offset",
        "default": null,
        "doc": "Offsets the volume IDs loaded from the mesh."
    },
    {
        "pointer": "/geometry/*/volume_selection/id_offset",
        "type": "int",
        "default": 0,
        "doc": "Offsets the volume IDs loaded from the mesh."
    },
    {
        "pointer": "/geometry/*/volume_selection",
        "type": "list",
        "doc": "List of selection (ID assignment) operations to apply to the geometry; operations can be box, sphere, etc."
    },
    {
        "pointer": "/geometry/*/volume_selection",
        "type": "file",
        "extensions": [
            ".txt"
        ],
        "doc": "Load ids from a file; the file is required to have one ID per volume element of the geometry"
    },
    {
        "pointer": "/geometry/*/volume_selection/*",
        "type": "object",
        "required": [
            "id",
            "box"
        ],
        "optional": [
            "relative"
        ],
        "default": null,
        "#type_name": "box",
        "doc": "Assign the ID to all volume elements with barycenters inside an axis-aligned box given by the list of its 2 corners, one with min, the other with max coordinates along all axes.  If relative option is set to true, the coordinates of the box corners are specified in bilinear/trilinear coordinates  with respect to the bounding box of the geometry."
    },
    {
        "pointer": "/geometry/*/volume_selection/*",
        "type": "object",
        "required": [
            "id",
            "radius",
            "center"
        ],
        "optional": [
            "relative"
        ],
        "default": null,
        "#type_name": "sphere",
        "doc": "Assign the ID to all volume elements with barycenters inside a sphere with specified center and radius.  If relative option is set to true, the coordinates of the  center are specified in bilinear/trilinear coordinates with respect to the bounding box of the geometry, and the radius is specified relative to the bounding box diagonal length."
    },
    {
        "pointer": "/geometry/*/volume_selection/*",
        "type": "object",
        "required": [
            "id",
            "radius",
            "p1",
            "p2"
        ],
        "optional": [
            "relative"
        ],
        "default": null,
        "#type_name": "cylinder",
        "doc": "Assign the ID to all volume elements with barycenters inside a cylinder with specified axis (p1, p2) and radius.  If relative option is set to true, the coordinates of the  center are specified in bilinear/trilinear coordinates with respect to the bounding box of the geometry, and the radius is specified relative to the bounding box diagonal length."
    },
    {
        "pointer": "/geometry/*/volume_selection/*",
        "type": "object",
        "required": [
            "id",
            "point",
            "normal"
        ],
        "optional": [
            "relative",
            "offset"
        ],
        "default": null,
        "#type_name": "plane",
        "doc": "Assign the ID to all volume elements with barycenters in a halfspace. The halfspace boundary plane is defined in one of two ways: (1) by a point in the plane and the normal, which points to the halfspace. (2) By a normal and the offset from the coordinate system origin along the line in the direction of the normal passing through the origin. In the former case, the option relative set to true indicates that the point position is specified in bilinear/trilinear coordinates with respect to the bounding box of the geometry."
    },
    {
        "pointer": "/geometry/*/volume_selection/*",
        "type": "object",
        "required": [
            "id",
            "axis",
            "position"
        ],
        "optional": [
            "relative"
        ],
        "default": null,
        "#type_name": "axis",
        "doc": "Same as halfspace, but the boundary plane is axis-aligned. The choice of axis is specified either by a string matching the regexp r\"[+-][xyzXYZ]\" or an int matching the regular expression [+-]?[123] where the sign is the side of the plane to select and letter or number indicates the axis to which the plane is perpendicular. The offset is the plane offset from the origin. If the relative option is set to true, the offset is with respect to the center of the bounding box."
    },
    {
        "pointer": "/geometry/*/volume_selection/*/id",
        "type": "int"
    },
    {
        "pointer": "/geometry/*/volume_selection/*/radius",
        "type": "float"
    },
    {
        "pointer": "/geometry/*/volume_selection/*/center",
        "type": "list",
        "min": 2,
        "max": 3
    },
    {
        "pointer": "/geometry/*/volume_selection/*/center/*",
        "type": "float"
    },
    {
        "pointer": "/geometry/*/volume_selection/*/p1",
        "type": "list",
        "min": 2,
        "max": 3
    },
    {
        "pointer": "/geometry/*/volume_selection/*/p1/*",
        "type": "float"
    },
    {
        "pointer": "/geometry/*/volume_selection/*/p2",
        "type": "list",
        "min": 2,
        "max": 3
    },
    {
        "pointer": "/geometry/*/volume_selection/*/p2/*",
        "type": "float"
    },
    {
        "pointer": "/geometry/*/volume_selection/*/axis",
        "type": "int"
    },
    {
        "pointer": "/geometry/*/volume_selection/*/axis",
        "type": "string"
    },
    {
        "pointer": "/geometry/*/volume_selection/*/offset",
        "type": "float"
    },
    {
        "pointer": "/geometry/*/volume_selection/*/position",
        "type": "float"
    },
    {
        "pointer": "/geometry/*/volume_selection/*/relative",
        "type": "bool",
        "default": false
    },
    {
        "pointer": "/geometry/*/volume_selection/*/point",
        "type": "list",
        "min": 2,
        "max": 3
    },
    {
        "pointer": "/geometry/*/volume_selection/*/point/*",
        "type": "float"
    },
    {
        "pointer": "/geometry/*/volume_selection/*/normal",
        "type": "list",
        "min": 2,
        "max": 3
    },
    {
        "pointer": "/geometry/*/volume_selection/*/normal/*",
        "type": "float"
    },
    {
        "pointer": "/geometry/*/volume_selection/*/box",
        "type": "list",
        "min": 2,
        "max": 2
    },
    {
        "pointer": "/geometry/*/volume_selection/*/box/*",
        "type": "list",
        "min": 2,
        "max": 3,
        "default": []
    },
    {
        "pointer": "/geometry/*/volume_selection/*/box/*/*",
        "type": "float",
        "default": 0
    },
    {
        "pointer": "/geometry/*/point_selection",
        "type": "int",
        "doc": "Assign specified ID to all surface elements of the geometry"
    },
    {
        "pointer": "/geometry/*/point_selection",
        "type": "file",
        "extensions": [
            ".txt"
        ],
        "doc": "Load ids from a file; the file has a list of surface elements of the geometry specified as triples of vertex indices, with one ID for each; each triple must correspond to a surface element"
    },
    {
        "pointer": "/geometry/*/point_selection",
        "type": "list",
        "default": "skip",
        "doc": "List of selection (ID assignment) operations to apply to the geometry; operations can be box, sphere, etc."
    },
    {
        "pointer": "/geometry/*/point_selection/*",
        "type": "object",
        "required": [
            "id",
            "box"
        ],
        "optional": [
            "relative"
        ],
        "default": null,
        "#type_name": "box",
        "doc": "Assign the ID to all surface elements with barycenters inside an axis-aligned box given by the list of its 2 corners, one with min, the other with max coordinates along all axes.  If relative option is set to true, the coordinates of the box corners are specified in bilinear/trilinear coordinates  with respect to the bounding box of the geometry."
    },
    {
        "pointer": "/geometry/*/point_selection/*",
        "type": "object",
        "required": [
            "id",
            "radius",
            "center"
        ],
        "optional": [
            "relative"
        ],
        "default": null,
        "#type_name": "sphere",
        "doc": "Assign the ID to all surface elements with barycenters inside a sphere with specified center and radius.  If relative option is set to true, the coordinates of the  center are specified in bilinear/trilinear coordinates with respect to the bounding box of the geometry, and the radius is specified relative to the bounding box diagonal length."
    },
    {
        "pointer": "/geometry/*/point_selection/*",
        "type": "object",
        "required": [
            "id",
            "radius",
            "p1",
            "p2"
        ],
        "optional": [
            "relative"
        ],
        "default": null,
        "#type_name": "cylinder",
        "doc": "Assign the ID to all volume elements with barycenters inside a cylinder with specified axis (p1, p2) and radius.  If relative option is set to true, the coordinates of the  center are specified in bilinear/trilinear coordinates with respect to the bounding box of the geometry, and the radius is specified relative to the bounding box diagonal length."
    },
    {
        "pointer": "/geometry/*/point_selection/*",
        "type": "object",
        "required": [
            "id",
            "point",
            "normal"
        ],
        "optional": [
            "relative",
            "offset"
        ],
        "default": null,
        "#type_name": "plane",
        "doc": "Assign the ID to all surface elements with barycenters in a halfspace. The halfspace boundary plane is defined in one of two ways: (1) by a point in the plane and the normal, which points to the halfspace. (2) By a normal and the offset from the coordinate system origin along the line in the direction of the normal passing through the origin. In the former case, the option relative set to true indicates that the point position is specified in bilinear/trilinear coordinates with respect to the bounding box of the geometry."
    },
    {
        "pointer": "/geometry/*/point_selection/*",
        "type": "object",
        "required": [
            "id",
            "axis",
            "position"
        ],
        "optional": [
            "relative"
        ],
        "default": null,
        "#type_name": "axis",
        "doc": "Same as halfspace, but the boundary plane is axis-aligned. The choice of axis is specified either by a string matching the regexp r\"[+-][xyzXYZ]\" or an int matching the regular expression [+-]?[123] where the sign is the side of the plane to select and letter or number indicates the axis to which the plane is perpendicular. The offset is the plane offset from the origin. If the relative option is set to true, the offset is with respect to the center of the bounding box."
    },
    {
        "pointer": "/geometry/*/point_selection/*",
        "type": "object",
        "required": [
            "threshold"
        ],
        "optional": [
            "id_offset"
        ],
        "default": null,
        "#type_name": "box_side",
        "doc": "Assigns ids to sides touching the bbox of the model using a threshold. Assigns 1+offset to left, 2+offset to bottom, 3+offset to right, 4+offset to top, 5+offset to front, 6+offset to back, 7+offset to everything else."
    },
    {
        "pointer": "/geometry/*/point_selection/*/id",
        "type": "int"
    },
    {
        "pointer": "/geometry/*/point_selection/*/radius",
        "type": "float"
    },
    {
        "pointer": "/geometry/*/point_selection/*/center",
        "type": "list",
        "min": 2,
        "max": 3
    },
    {
        "pointer": "/geometry/*/point_selection/*/center/*",
        "type": "float"
    },
    {
        "pointer": "/geometry/*/point_selection/*/p1",
        "type": "list",
        "min": 2,
        "max": 3
    },
    {
        "pointer": "/geometry/*/point_selection/*/p1/*",
        "type": "float"
    },
    {
        "pointer": "/geometry/*/point_selection/*/p2",
        "type": "list",
        "min": 2,
        "max": 3
    },
    {
        "pointer": "/geometry/*/point_selection/*/p2/*",
        "type": "float"
    },
    {
        "pointer": "/geometry/*/point_selection/*/axis",
        "type": "int"
    },
    {
        "pointer": "/geometry/*/point_selection/*/axis",
        "type": "string"
    },
    {
        "pointer": "/geometry/*/point_selection/*/offset",
        "type": "float"
    },
    {
        "pointer": "/geometry/*/point_selection/*/position",
        "type": "float"
    },
    {
        "pointer": "/geometry/*/point_selection/*/relative",
        "type": "bool",
        "default": false
    },
    {
        "pointer": "/geometry/*/point_selection/*/point",
        "type": "list",
        "min": 2,
        "max": 3
    },
    {
        "pointer": "/geometry/*/point_selection/*/point/*",
        "type": "float"
    },
    {
        "pointer": "/geometry/*/point_selection/*/normal",
        "type": "list",
        "min": 2,
        "max": 3
    },
    {
        "pointer": "/geometry/*/point_selection/*/normal/*",
        "type": "float"
    },
    {
        "pointer": "/geometry/*/point_selection/*/box",
        "type": "list",
        "min": 2,
        "max": 2
    },
    {
        "pointer": "/geometry/*/point_selection/*/box/*",
        "type": "list",
        "min": 2,
        "max": 3,
        "default": []
    },
    {
        "pointer": "/geometry/*/point_selection/*/box/*/*",
        "type": "float",
        "default": 0
    },
    {
        "pointer": "/geometry/*/point_selection/*/threshold",
        "type": "float",
        "doc": "Threshold for box side selection."
    },
    {
        "pointer": "/geometry/*/point_selection/*/id_offset",
        "type": "int",
        "default": 0,
        "doc": "ID offset of box side selection."
    },
    {
        "pointer": "/geometry/*/curve_selection",
        "type": "object",
        "default": null,
        "doc": "Selection of curves"
    },
    {
        "pointer": "/geometry/*/surface_selection",
        "type": "int",
        "doc": "Assign specified ID to all surface elements of the geometry"
    },
    {
        "pointer": "/geometry/*/surface_selection",
        "type": "file",
        "extensions": [
            ".txt"
        ],
        "doc": "Load ids from a file; the file has a list of surface elements of the geometry specified as triples of vertex indices, with one ID for each; each triple must correspond to a surface element"
    },
    {
        "pointer": "/geometry/*/surface_selection",
        "type": "list",
        "default": "skip",
        "doc": "List of selection (ID assignment) operations to apply to the geometry; operations can be box, sphere, etc."
    },
    {
        "pointer": "/geometry/*/surface_selection/*",
        "type": "object",
        "required": [
            "id",
            "box"
        ],
        "optional": [
            "relative"
        ],
        "default": null,
        "#type_name": "box",
        "doc": "Assign the ID to all surface elements with barycenters inside an axis-aligned box given by the list of its 2 corners, one with min, the other with max coordinates along all axes.  If relative option is set to true, the coordinates of the box corners are specified in bilinear/trilinear coordinates  with respect to the bounding box of the geometry."
    },
    {
        "pointer": "/geometry/*/surface_selection/*",
        "type": "object",
        "required": [
            "id",
            "radius",
            "center"
        ],
        "optional": [
            "relative"
        ],
        "default": null,
        "#type_name": "sphere",
        "doc": "Assign the ID to all surface elements with barycenters inside a sphere with specified center and radius.  If relative option is set to true, the coordinates of the  center are specified in bilinear/trilinear coordinates with respect to the bounding box of the geometry, and the radius is specified relative to the bounding box diagonal length."
    },
    {
        "pointer": "/geometry/*/surface_selection/*",
        "type": "object",
        "required": [
            "id",
            "radius",
            "p1",
            "p2"
        ],
        "optional": [
            "relative"
        ],
        "default": null,
        "#type_name": "cylinder",
        "doc": "Assign the ID to all volume elements with barycenters inside a cylinder with specified axis (p1, p2) and radius.  If relative option is set to true, the coordinates of the  center are specified in bilinear/trilinear coordinates with respect to the bounding box of the geometry, and the radius is specified relative to the bounding box diagonal length."
    },
    {
        "pointer": "/geometry/*/surface_selection/*",
        "type": "object",
        "required": [
            "id",
            "point",
            "normal"
        ],
        "optional": [
            "relative",
            "offset"
        ],
        "default": null,
        "#type_name": "plane",
        "doc": "Assign the ID to all surface elements with barycenters in a halfspace. The halfspace boundary plane is defined in one of two ways: (1) by a point in the plane and the normal, which points to the halfspace. (2) By a normal and the offset from the coordinate system origin along the line in the direction of the normal passing through the origin. In the former case, the option relative set to true indicates that the point position is specified in bilinear/trilinear coordinates with respect to the bounding box of the geometry."
    },
    {
        "pointer": "/geometry/*/surface_selection/*",
        "type": "object",
        "required": [
            "id",
            "axis",
            "position"
        ],
        "optional": [
            "relative"
        ],
        "default": null,
        "#type_name": "axis",
        "doc": "Same as halfspace, but the boundary plane is axis-aligned. The choice of axis is specified either by a string matching the regexp r\"[+-][xyzXYZ]\" or an int matching the regular expression [+-]?[123] where the sign is the side of the plane to select and letter or number indicates the axis to which the plane is perpendicular. The offset is the plane offset from the origin. If the relative option is set to true, the offset is with respect to the center of the bounding box."
    },
    {
        "pointer": "/geometry/*/surface_selection/*",
        "type": "object",
        "required": [
            "threshold"
        ],
        "optional": [
            "id_offset"
        ],
        "default": null,
        "#type_name": "box_side",
        "doc": "Assigns ids to sides touching the bbox of the model using a threshold. Assigns 1+offset to left, 2+offset to bottom, 3+offset to right, 4+offset to top, 5+offset to front, 6+offset to back, 7+offset to everything else."
    },
    {
        "pointer": "/geometry/*/surface_selection/*/id",
        "type": "int"
    },
    {
        "pointer": "/geometry/*/surface_selection/*/radius",
        "type": "float"
    },
    {
        "pointer": "/geometry/*/surface_selection/*/center",
        "type": "list",
        "min": 2,
        "max": 3
    },
    {
        "pointer": "/geometry/*/surface_selection/*/center/*",
        "type": "float"
    },
    {
        "pointer": "/geometry/*/surface_selection/*/p1",
        "type": "list",
        "min": 2,
        "max": 3
    },
    {
        "pointer": "/geometry/*/surface_selection/*/p1/*",
        "type": "float"
    },
    {
        "pointer": "/geometry/*/surface_selection/*/p2",
        "type": "list",
        "min": 2,
        "max": 3
    },
    {
        "pointer": "/geometry/*/surface_selection/*/p2/*",
        "type": "float"
    },
    {
        "pointer": "/geometry/*/surface_selection/*/axis",
        "type": "int"
    },
    {
        "pointer": "/geometry/*/surface_selection/*/axis",
        "type": "string"
    },
    {
        "pointer": "/geometry/*/surface_selection/*/offset",
        "type": "float"
    },
    {
        "pointer": "/geometry/*/surface_selection/*/position",
        "type": "float"
    },
    {
        "pointer": "/geometry/*/surface_selection/*/relative",
        "type": "bool",
        "default": false
    },
    {
        "pointer": "/geometry/*/surface_selection/*/point",
        "type": "list",
        "min": 2,
        "max": 3
    },
    {
        "pointer": "/geometry/*/surface_selection/*/point/*",
        "type": "float"
    },
    {
        "pointer": "/geometry/*/surface_selection/*/normal",
        "type": "list",
        "min": 2,
        "max": 3
    },
    {
        "pointer": "/geometry/*/surface_selection/*/normal/*",
        "type": "float"
    },
    {
        "pointer": "/geometry/*/surface_selection/*/box",
        "type": "list",
        "min": 2,
        "max": 2
    },
    {
        "pointer": "/geometry/*/surface_selection/*/box/*",
        "type": "list",
        "min": 2,
        "max": 3,
        "default": []
    },
    {
        "pointer": "/geometry/*/surface_selection/*/box/*/*",
        "type": "float",
        "default": 0
    },
    {
        "pointer": "/geometry/*/surface_selection/*/threshold",
        "type": "float",
        "doc": "Threshold for box side selection."
    },
    {
        "pointer": "/geometry/*/surface_selection/*/id_offset",
        "type": "int",
        "default": 0,
        "doc": "ID offset of box side selection."
    },
    {
        "pointer": "/geometry/*/n_refs",
        "type": "int",
        "default": 0,
        "doc": "number of uniform refinements"
    },
    {
        "pointer": "/geometry/*/advanced",
        "type": "object",
        "optional": [
            "normalize_mesh",
            "force_linear_geometry",
            "refinement_location",
            "min_component"
        ],
        "default": null,
        "doc": "Advanced options for geometry"
    },
    {
        "pointer": "/geometry/*/advanced/normalize_mesh",
        "type": "bool",
        "default": false,
        "doc": "Rescale the mesh to it fits in the biunit cube"
    },
    {
        "pointer": "/geometry/*/advanced/force_linear_geometry",
        "type": "bool",
        "default": false,
        "doc": "Discard high-order nodes for curved geometries"
    },
    {
        "pointer": "/geometry/*/advanced/refinement_location",
        "type": "float",
        "default": 0.5,
        "doc": "parametric location of the refinement"
    },
    {
        "pointer": "/geometry/*/advanced/min_component",
        "type": "int",
        "default": -1,
        "doc": "Size of the minumum component for collision"
    },
    {
        "pointer": "/geometry/*/is_obstacle",
        "type": "bool",
        "default": false,
        "doc": "The geometry elements are not included in deforming geometry, only in collision computations"
    },
    {
        "pointer": "/geometry/*/enabled",
        "type": "bool",
        "default": true,
        "doc": "Skips the geometry if false"
    },
    {
        "pointer": "/geometry/*/point",
        "type": "list",
        "doc": "Point on plane (two entries for 2D problems or three entries for 3D problems)."
    },
    {
        "pointer": "/geometry/*/point/*",
        "type": "float"
    },
    {
        "pointer": "/geometry/*/normal",
        "type": "list",
        "doc": "Normal of plane (two entries for 2D problems or three entries for 3D problems)."
    },
    {
        "pointer": "/geometry/*/point/*",
        "type": "float"
    },
    {
        "pointer": "/geometry/*/height",
        "type": "float",
        "doc": "Height of ground plane."
    },
    {
        "pointer": "/geometry/*/mesh_sequence",
        "type": "string",
        "doc": "Directory (or GLOB) of meshes for the mesh sequence."
    },
    {
        "pointer": "/geometry/*/mesh_sequence",
        "type": "list",
        "doc": "List of mesh files for the mesh sequence."
    },
    {
        "pointer": "/geometry/*/mesh_sequence/*",
        "type": "file",
        "extensions": [
            ".obj",
            ".msh",
            ".stl",
            ".ply",
            ".mesh"
        ],
        "doc": "Path of the mesh file to load."
    },
    {
        "pointer": "/geometry/*/fps",
        "type": "int",
        "doc": "Frames of the mesh sequence per second."
    },
    {
        "pointer": "/space",
        "default": null,
        "type": "object",
        "optional": [
            "discr_order",
            "pressure_discr_order",
            "basis_type",
            "poly_basis_type",
            "use_p_ref",
            "remesh",
            "advanced"
        ],
        "doc": "Options related to the FE space."
    },
    {
        "pointer": "/space/discr_order",
        "default": 1,
        "type": "int",
        "doc": "Lagrange element order for the space for the main unknown, for all elements."
    },
    {
        "pointer": "/space/discr_order",
        "type": "file",
        "extensions": [
            ".txt",
            ".bin"
        ],
        "doc": "Path to file containing Lagrange element order for the space for the main unknown per element."
    },
    {
        "pointer": "/space/discr_order",
        "type": "list",
        "doc": "List of Lagrange element order for the space for the main unknown with volume IDs."
    },
    {
        "pointer": "/space/discr_order/*",
        "type": "object",
        "required": [
            "id",
            "order"
        ],
        "doc": "Lagrange element order for the a space tagged with volume ID for the main unknown."
    },
    {
        "pointer": "/space/discr_order/*/id",
        "type": "int",
        "doc": "Volume selection ID to apply the discr_order to."
    },
    {
        "pointer": "/space/discr_order/*/id",
        "type": "list",
        "doc": "List of volume selection IDs to apply the discr_order to."
    },
    {
        "pointer": "/space/discr_order/*/id/*",
        "type": "int",
        "doc": "Volume selection ID to apply the discr_order to."
    },
    {
        "pointer": "/space/discr_order/*/order",
        "type": "int",
        "doc": "Lagrange element order for the space for the main unknown, for all elements."
    },
    {
        "pointer": "/space/pressure_discr_order",
        "default": 1,
        "type": "int",
        "doc": " Lagrange element order for the space for the pressure unknown, for all elements."
    },
    {
        "pointer": "/space/basis_type",
        "default": "Lagrange",
        "options": [
            "Lagrange",
            "Spline",
            "Serendipity"
        ],
        "type": "string",
        "doc": "Type of basis to use for non polygonal element, one of Lagrange, Spline, or Serendipity. Spline or Serendipity work only for quad/hex meshes"
    },
    {
        "pointer": "/space/poly_basis_type",
        "default": "MFSHarmonic",
        "options": [
            "MFSHarmonic",
            "MeanValue",
            "Wachspress"
        ],
        "type": "string",
        "doc": "Type of basis to use for a polygonal element, one of MFSHarmonic, MeanValue, or Wachspress see 'PolySpline..' paper for details."
    },
    {
        "pointer": "/space/use_p_ref",
        "default": false,
        "type": "bool",
        "doc": "Perform a priori p-refinement based on element shape, as described in 'Decoupling..' paper."
    },
    {
        "pointer": "/space/remesh",
        "default": null,
        "type": "object",
        "optional": [
            "enabled",
            "split",
            "collapse",
            "swap",
            "smooth",
            "local_relaxation",
            "type"
        ],
        "doc": "Settings for adaptive remeshing"
    },
    {
        "pointer": "/space/remesh/enabled",
        "default": false,
        "type": "bool",
        "doc": "Whether to do adaptive remeshing"
    },
    {
        "pointer": "/space/remesh/split",
        "default": null,
        "type": "object",
        "optional": [
            "enabled",
            "acceptance_tolerance",
            "culling_threshold",
            "max_depth",
            "min_edge_length"
        ],
        "doc": "Settings for adaptive remeshing edge splitting operations"
    },
    {
        "pointer": "/space/remesh/split/enabled",
        "default": true,
        "type": "bool",
        "doc": "Whether to do edge splitting in adaptive remeshing"
    },
    {
        "pointer": "/space/remesh/split/acceptance_tolerance",
        "default": 1e-3,
        "min": 0,
        "type": "float",
        "doc": "Accept split operation if energy decreased by at least x"
    },
    {
        "pointer": "/space/remesh/split/culling_threshold",
        "default": 0.95,
        "type": "float",
        "min": 0,
        "max": 1,
        "doc": "Split operation culling threshold on energy"
    },
    {
        "pointer": "/space/remesh/split/max_depth",
        "default": 3,
        "type": "int",
        "min": 1,
        "doc": "Maximum depth split per time-step"
    },
    {
        "pointer": "/space/remesh/split/min_edge_length",
        "default": 1e-6,
        "type": "float",
        "min": 0,
        "doc": "Minimum edge length to split"
    },
    {
        "pointer": "/space/remesh/collapse",
        "default": null,
        "type": "object",
        "optional": [
            "enabled",
            "acceptance_tolerance",
            "culling_threshold",
            "max_depth",
            "rel_max_edge_length",
            "abs_max_edge_length"
        ],
        "doc": "Settings for adaptive remeshing edge collapse operations"
    },
    {
        "pointer": "/space/remesh/collapse/enabled",
        "default": true,
        "type": "bool",
        "doc": "Whether to do edge collapse in adaptive remeshing"
    },
    {
        "pointer": "/space/remesh/collapse/acceptance_tolerance",
        "default": -1e-8,
        "max": 0,
        "type": "float",
        "doc": "Accept collapse operation if energy decreased by at least x"
    },
    {
        "pointer": "/space/remesh/collapse/culling_threshold",
        "default": 0.01,
        "type": "float",
        "min": 0,
        "max": 1,
        "doc": "Collapse operation culling threshold on energy"
    },
    {
        "pointer": "/space/remesh/collapse/max_depth",
        "default": 3,
        "type": "int",
        "min": 1,
        "doc": "Maximum depth collapse per time-step"
    },
    {
        "pointer": "/space/remesh/collapse/rel_max_edge_length",
        "default": 1,
        "type": "float",
        "min": 0,
        "doc": "Length of maximum edge length to collapse relative to initial minimum edge length"
    },
    {
        "pointer": "/space/remesh/collapse/abs_max_edge_length",
        "default": 1e100,
        "type": "float",
        "min": 0,
        "doc": "Length of maximum edge length to collapse in absolute units of distance"
    },
    {
        "pointer": "/space/remesh/swap",
        "default": null,
        "type": "object",
        "optional": [
            "enabled",
            "acceptance_tolerance",
            "max_depth"
        ],
        "doc": "Settings for adaptive remeshing edge/face swap operations"
    },
    {
        "pointer": "/space/remesh/swap/enabled",
        "default": false,
        "type": "bool",
        "doc": "Whether to do edge/face swap in adaptive remeshing"
    },
    {
        "pointer": "/space/remesh/swap/acceptance_tolerance",
        "default": -1e-8,
        "max": 0,
        "type": "float",
        "doc": "Accept swap operation if energy decreased by at least x"
    },
    {
        "pointer": "/space/remesh/swap/max_depth",
        "default": 3,
        "type": "int",
        "min": 1,
        "doc": "Maximum depth swap per time-step"
    },
    {
        "pointer": "/space/remesh/smooth",
        "default": null,
        "type": "object",
        "optional": [
            "enabled",
            "acceptance_tolerance",
            "max_iters"
        ],
        "doc": "Settings for adaptive remeshing vertex smoothing operations"
    },
    {
        "pointer": "/space/remesh/smooth/enabled",
        "default": false,
        "type": "bool",
        "doc": "Whether to do vertex smoothing in adaptive remeshing"
    },
    {
        "pointer": "/space/remesh/smooth/acceptance_tolerance",
        "default": -1e-8,
        "max": 0,
        "type": "float",
        "doc": "Accept smooth operation if energy decreased by at least x"
    },
    {
        "pointer": "/space/remesh/smooth/max_iters",
        "default": 1,
        "type": "int",
        "min": 1,
        "doc": "Maximum number of smoothing iterations per time-step"
    },
    {
        "pointer": "/space/remesh/local_relaxation",
        "default": null,
        "type": "object",
        "optional": [
            "local_mesh_n_ring",
            "local_mesh_rel_area",
            "max_nl_iterations"
        ],
        "doc": "Settings for adaptive remeshing local relaxation"
    },
    {
        "pointer": "/space/remesh/local_relaxation/local_mesh_n_ring",
        "default": 2,
        "type": "int",
        "doc": "Size of n-ring for local relaxation"
    },
    {
        "pointer": "/space/remesh/local_relaxation/local_mesh_rel_area",
        "default": 0.01,
        "type": "float",
        "doc": "Minimum area for local relaxation"
    },
    {
        "pointer": "/space/remesh/local_relaxation/max_nl_iterations",
        "default": 1,
        "type": "int",
        "doc": "Maximum number of nonlinear solver iterations before acceptance check"
    },
    {
        "pointer": "/space/remesh/type",
        "default": "physics",
        "type": "string",
        "options": ["physics", "sizing_field"],
        "doc": "Type of adaptive remeshing to use."
    },
    {
        "pointer": "/space/advanced",
        "default": null,
        "type": "object",
        "optional": [
            "discr_order_max",
            "isoparametric",
            "bc_method",
            "n_boundary_samples",
            "quadrature_order",
            "mass_quadrature_order",
            "integral_constraints",
            "n_harmonic_samples",
            "force_no_ref_for_harmonic",
            "B",
            "h1_formula",
            "count_flipped_els",
            "use_particle_advection"
        ],
        "doc": "Advanced settings for the FE space."
    },
    {
        "pointer": "/space/advanced/discr_order_max",
        "default": 4,
        "type": "int",
        "doc": "Maximal discretization order in adaptive p-refinement and hp-refinement"
    },
    {
        "pointer": "/space/advanced/isoparametric",
        "default": false,
        "type": "bool",
        "doc": "Forces geometric map basis to be the same degree as the main variable basis, irrespective of the degree associated with the geom. map degrees associated with the elements of the geometry."
    },
    {
        "pointer": "/space/advanced/bc_method",
        "default": "lsq",
        "options": [
            "lsq",
            "sample"
        ],
        "type": "string",
        "doc": "Method for imposing analytic Dirichet boundary conditions. If 'lsq' (least-squares fit), then the bc function is sampled at quadrature points, and the FEspace nodal values on the boundary are determined by minimizing L2 norm of the difference. If 'sample', then the analytic bc function is sampled at the boundary nodes."
    },
    {
        "pointer": "/space/advanced/n_boundary_samples",
        "default": -1,
        "type": "int",
        "doc": "Per-element number of boundary samples for analytic Dirichlet and Neumann boundary conditions."
    },
    {
        "pointer": "/space/advanced/quadrature_order",
        "default": -1,
        "type": "int",
        "doc": "Minimal quadrature order to use in matrix and rhs assembly; the actual order is determined as min(2*(p-1)+1,quadrature_order)."
    },
    {
        "pointer": "/space/advanced/mass_quadrature_order",
        "default": -1,
        "type": "int",
        "doc": "Minimal quadrature order to use in mass matrix assembler; the actual order is determined as min(2*p+1,quadrature_order)"
    },
    {
        "pointer": "/space/advanced/integral_constraints",
        "default": 2,
        "type": "int",
        "doc": "Number of constraints for non-conforming polygonal basis;  0, 1, or 2; see 'PolySpline..' paper for details."
    },
    {
        "pointer": "/space/advanced/n_harmonic_samples",
        "default": 10,
        "type": "int",
        "doc": "If MFSHarmonics is used for a polygonal element, number of collocation samples used in the basis construction;see 'PolySpline..' paper for details."
    },
    {
        "pointer": "/space/advanced/force_no_ref_for_harmonic",
        "default": false,
        "type": "bool",
        "doc": "If true, do not do uniform global refinement if the mesh contains polygonal elements."
    },
    {
        "pointer": "/space/advanced/B",
        "default": 3,
        "type": "int",
        "doc": "The target deviation of the error on elements from perfect element error, for a priori geometry-dependent p-refinement, see 'Decoupling .. ' paper."
    },
    {
        "pointer": "/space/advanced/h1_formula",
        "default": false,
        "type": "bool",
        "doc": ""
    },
    {
        "pointer": "/space/advanced/count_flipped_els",
        "default": true,
        "type": "bool",
        "doc": "Count the number of elements with Jacobian of the geometric map not positive at quadrature points."
    },
    {
        "pointer": "/space/advanced/use_particle_advection",
        "default": false,
        "type": "bool",
        "doc": "Use particle advection in splitting method for solving NS equation."
    },
    {
        "pointer": "/time",
        "default": "skip",
        "type": "object",
        "required": [
            "tend",
            "dt"
        ],
        "optional": [
            "t0",
            "integrator",
            "quasistatic"
        ],
        "doc": "The time parameters: start time `t0`, end time `tend`, time step `dt`."
    },
    {
        "pointer": "/time",
        "type": "object",
        "required": [
            "time_steps",
            "dt"
        ],
        "optional": [
            "t0",
            "integrator",
            "quasistatic"
        ],
        "doc": "The time parameters: start time `t0`, time step `dt`, number of time steps."
    },
    {
        "pointer": "/time",
        "type": "object",
        "required": [
            "time_steps",
            "tend"
        ],
        "optional": [
            "t0",
            "integrator",
            "quasistatic"
        ],
        "doc": "The time parameters: start time `t0`, end time `tend`, number of time steps."
    },
    {
        "pointer": "/time/t0",
        "type": "float",
        "min": 0,
        "default": 0,
        "doc": "Startning time"
    },
    {
        "pointer": "/time/tend",
        "type": "float",
        "min": 0,
        "doc": "Ending time"
    },
    {
        "pointer": "/time/dt",
        "type": "float",
        "min": 0,
        "doc": "Time step size $\\Delta t$"
    },
    {
        "pointer": "/time/time_steps",
        "type": "int",
        "min": 0,
        "doc": "Number of time steps"
    },
    {
        "pointer": "/time/integrator",
        "type": "string",
        "default": "ImplicitEuler",
        "options": [
            "ImplicitEuler",
            "BDF1",
            "BDF2",
            "BDF3",
            "BDF4",
            "BDF5",
            "BDF6",
            "ImplicitNewmark"
        ],
        "doc": "Time integrator"
    },
    {
        "pointer": "/time/integrator",
        "type": "object",
        "type_name": "ImplicitEuler",
        "required": [
            "type"
        ],
        "doc": "Implicit Euler time integration"
    },
    {
        "pointer": "/time/integrator",
        "type": "object",
        "type_name": "BDF",
        "required": [
            "type"
        ],
        "optional": [
            "steps"
        ],
        "doc": "Backwards differentiation formula time integration"
    },
    {
        "pointer": "/time/integrator",
        "type": "object",
        "type_name": "ImplicitNewmark",
        "required": [
            "type"
        ],
        "optional": [
            "gamma",
            "beta"
        ],
        "doc": "Implicit Newmark time integration"
    },
    {
        "pointer": "/time/integrator/type",
        "type": "string",
        "options": [
            "ImplicitEuler",
            "BDF",
            "ImplicitNewmark"
        ],
        "doc": "Type of time integrator to use"
    },
    {
        "pointer": "/time/integrator/gamma",
        "type": "float",
        "default": 0.5,
        "min": 0,
        "max": 1,
        "doc": "Newmark gamma"
    },
    {
        "pointer": "/time/integrator/beta",
        "type": "float",
        "default": 0.25,
        "min": 0,
        "max": 0.5,
        "doc": "Newmark beta"
    },
    {
        "pointer": "/time/integrator/steps",
        "type": "int",
        "default": 1,
        "min": 1,
        "max": 6,
        "doc": "BDF order"
    },
    {
        "pointer": "/time/quasistatic",
        "type": "bool",
        "default": false,
        "doc": "Ignore inertia in time dependent. Used for doing incremental load."
    },
    {
        "pointer": "/contact",
        "default": null,
        "type": "object",
        "optional": [
            "enabled",
            "dhat",
            "dhat_percentage",
            "epsv",
            "friction_coefficient",
            "use_convergent_formulation",
            "collision_mesh"
        ],
        "doc": "Contact handling parameters."
    },
    {
        "pointer": "/contact/enabled",
        "default": false,
        "type": "bool",
        "doc": "True if contact handling is enabled."
    },
    {
        "pointer": "/contact/dhat",
        "default": 0.001,
        "min": 0,
        "type": "float",
        "doc": "Contact barrier activation distance."
    },
    {
        "pointer": "/contact/dhat_percentage",
        "default": 0.8,
        "type": "float",
        "doc": "$\\hat{d}$ as percentage of the diagonal of the bounding box"
    },
    {
        "pointer": "/contact/epsv",
        "default": 0.001,
        "min": 0,
        "type": "float",
        "doc": "Friction smoothing parameter."
    },
    {
        "pointer": "/contact/friction_coefficient",
        "default": 0,
        "type": "float",
        "doc": "Coefficient of friction (global)"
    },
    {
        "pointer": "/contact/use_convergent_formulation",
        "default": false,
        "type": "bool",
        "doc": "Whether to use the convergent (area weighted) formulation of IPC."
    },
    {
        "pointer": "/contact/collision_mesh",
        "type": "object",
        "required": [
            "mesh",
            "linear_map"
        ],
        "optional": [
            "enabled"
        ],
        "default": "skip",
        "doc": "Load a preconstructed collision mesh."
    },
    {
        "pointer": "/contact/collision_mesh",
        "type": "object",
        "required": [
            "max_edge_length"
        ],
        "optional": [
            "tessellation_type",
            "enabled"
        ],
        "doc": "Construct a collision mesh with a maximum edge length."
    },
    {
        "pointer": "/contact/collision_mesh/mesh",
        "type": "string",
        "doc": "Path to preconstructed collision mesh."
    },
    {
        "pointer": "/contact/collision_mesh/linear_map",
        "type": "string",
        "doc": "HDF file storing the linear mapping of displacements."
    },
    {
        "pointer": "/contact/collision_mesh/max_edge_length",
        "type": "float",
        "doc": "Maximum edge length to use for building the collision mesh."
    },
    {
        "pointer": "/contact/collision_mesh/tessellation_type",
        "type": "string",
        "options": ["regular", "irregular"],
        "default": "regular",
        "doc": "Type of tessellation to use for building the collision mesh."
    },
    {
        "pointer": "/contact/collision_mesh/enabled",
        "type": "bool",
        "default": true,
        "doc": ""
    },
    {
        "pointer": "/solver",
        "default": null,
        "type": "object",
        "optional": [
            "max_threads",
            "linear",
            "nonlinear",
            "augmented_lagrangian",
            "contact",
            "rayleigh_damping",
            "advanced"
        ],
        "doc": "The settings for the solver including linear solver, nonlinear solver, and some advanced options."
    },
    {
        "pointer": "/solver/max_threads",
        "default": 0,
        "type": "int",
        "min": 0,
        "doc": "Maximum number of threads used; 0 is illimited."
    },
    {
        "pointer": "/solver/linear",
        "default": null,
        "type": "object",
        "optional": [
            "enable_overwrite_solver",
            "solver",
            "adjoint_solver",
            "precond",
            "Eigen::LeastSquaresConjugateGradient",
            "Eigen::DGMRES",
            "Eigen::ConjugateGradient",
            "Eigen::BiCGSTAB",
            "Eigen::GMRES",
            "Eigen::MINRES",
            "Pardiso",
            "Hypre",
            "AMGCL"
        ],
        "doc": "Settings for the linear solver."
    },
    {
        "pointer": "/solver/linear/enable_overwrite_solver",
        "default": false,
        "type": "bool",
        "doc": "If solver name is not present, falls back to default"
    },
    {
        "pointer": "/solver/linear/solver",
        "default": "",
        "type": "string",
        "doc": "Linear solver type.",
        "options": [
            "Eigen::SimplicialLDLT",
            "Eigen::SparseLU",
            "Eigen::CholmodSupernodalLLT",
            "Eigen::UmfPackLU",
            "Eigen::SuperLU",
            "Eigen::PardisoLDLT",
            "Eigen::PardisoLLT",
            "Eigen::PardisoLU",
            "Pardiso",
            "Hypre",
            "AMGCL",
            "Eigen::LeastSquaresConjugateGradient",
            "Eigen::DGMRES",
            "Eigen::ConjugateGradient",
            "Eigen::BiCGSTAB",
            "Eigen::GMRES",
            "Eigen::MINRES"
        ]
    },
    {
        "pointer": "/solver/linear/adjoint_solver",
        "default": "",
        "type": "string",
        "doc": "Adjoint linear solver type.",
        "options": [
            "Eigen::SimplicialLDLT",
            "Eigen::SparseLU",
            "Eigen::CholmodSupernodalLLT",
            "Eigen::UmfPackLU",
            "Eigen::SuperLU",
            "Eigen::PardisoLDLT",
            "Eigen::PardisoLLT",
            "Eigen::PardisoLU",
            "Pardiso",
            "Hypre",
            "AMGCL",
            "Eigen::LeastSquaresConjugateGradient",
            "Eigen::DGMRES",
            "Eigen::ConjugateGradient",
            "Eigen::BiCGSTAB",
            "Eigen::GMRES",
            "Eigen::MINRES"
        ]
    },
    {
        "pointer": "/solver/linear/precond",
        "default": "",
        "type": "string",
        "doc": "Preconditioner used if using an iterative linear solver.",
        "options": [
            "Eigen::IdentityPreconditioner",
            "Eigen::DiagonalPreconditioner",
            "Eigen::IncompleteCholesky",
            "Eigen::LeastSquareDiagonalPreconditioner",
            "Eigen::IncompleteLUT"
        ]
    },
    {
        "pointer": "/solver/linear/Eigen::LeastSquaresConjugateGradient",
        "default": null,
        "type": "object",
        "optional": [
            "max_iter",
            "tolerance"
        ],
        "doc": "Settings for the Eigen's Least Squares Conjugate Gradient solver."
    },
    {
        "pointer": "/solver/linear/Eigen::DGMRES",
        "default": null,
        "type": "object",
        "optional": [
            "max_iter",
            "tolerance"
        ],
        "doc": "Settings for the Eigen's DGMRES solver."
    },
    {
        "pointer": "/solver/linear/Eigen::ConjugateGradient",
        "default": null,
        "type": "object",
        "optional": [
            "max_iter",
            "tolerance"
        ],
        "doc": "Settings for the Eigen's Conjugate Gradient solver."
    },
    {
        "pointer": "/solver/linear/Eigen::BiCGSTAB",
        "default": null,
        "type": "object",
        "optional": [
            "max_iter",
            "tolerance"
        ],
        "doc": "Settings for the Eigen's BiCGSTAB solver."
    },
    {
        "pointer": "/solver/linear/Eigen::GMRES",
        "default": null,
        "type": "object",
        "optional": [
            "max_iter",
            "tolerance"
        ],
        "doc": "Settings for the Eigen's GMRES solver."
    },
    {
        "pointer": "/solver/linear/Eigen::MINRES",
        "default": null,
        "type": "object",
        "optional": [
            "max_iter",
            "tolerance"
        ],
        "doc": "Settings for the Eigen's MINRES solver."
    },
    {
        "pointer": "/solver/linear/Pardiso",
        "default": null,
        "type": "object",
        "optional": [
            "mtype"
        ],
        "doc": "Settings for the Pardiso solver."
    },
    {
        "pointer": "/solver/linear/Hypre",
        "default": null,
        "type": "object",
        "optional": [
            "max_iter",
            "pre_max_iter",
            "tolerance"
        ],
        "doc": "Settings for the Hypre solver."
    },
    {
        "pointer": "/solver/linear/AMGCL",
        "default": null,
        "type": "object",
        "optional": [
            "solver",
            "precond"
        ],
        "doc": "Settings for the AMGCL solver."
    },
    {
        "pointer": "/solver/linear/Eigen::LeastSquaresConjugateGradient/max_iter",
        "default": 1000,
        "type": "int",
        "doc": "Maximum number of iterations."
    },
    {
        "pointer": "/solver/linear/Eigen::LeastSquaresConjugateGradient/tolerance",
        "default": 1e-12,
        "type": "float",
        "doc": "Convergence tolerance."
    },
    {
        "pointer": "/solver/linear/Eigen::DGMRES/max_iter",
        "default": 1000,
        "type": "int",
        "doc": "Maximum number of iterations."
    },
    {
        "pointer": "/solver/linear/Eigen::DGMRES/tolerance",
        "default": 1e-12,
        "type": "float",
        "doc": "Convergence tolerance."
    },
    {
        "pointer": "/solver/linear/Eigen::ConjugateGradient/max_iter",
        "default": 1000,
        "type": "int",
        "doc": "Maximum number of iterations."
    },
    {
        "pointer": "/solver/linear/Eigen::ConjugateGradient/tolerance",
        "default": 1e-12,
        "type": "float",
        "doc": "Convergence tolerance."
    },
    {
        "pointer": "/solver/linear/Eigen::BiCGSTAB/max_iter",
        "default": 1000,
        "type": "int",
        "doc": "Maximum number of iterations."
    },
    {
        "pointer": "/solver/linear/Eigen::BiCGSTAB/tolerance",
        "default": 1e-12,
        "type": "float",
        "doc": "Convergence tolerance."
    },
    {
        "pointer": "/solver/linear/Eigen::GMRES/max_iter",
        "default": 1000,
        "type": "int",
        "doc": "Maximum number of iterations."
    },
    {
        "pointer": "/solver/linear/Eigen::GMRES/tolerance",
        "default": 1e-12,
        "type": "float",
        "doc": "Convergence tolerance."
    },
    {
        "pointer": "/solver/linear/Eigen::MINRES/max_iter",
        "default": 1000,
        "type": "int",
        "doc": "Maximum number of iterations."
    },
    {
        "pointer": "/solver/linear/Eigen::MINRES/tolerance",
        "default": 1e-12,
        "type": "float",
        "doc": "Convergence tolerance."
    },
    {
        "pointer": "/solver/linear/Pardiso/mtype",
        "default": 11,
        "type": "int",
        "options": [
            1,
            2,
            -2,
            3,
            4,
            -4,
            6,
            11,
            13
        ],
        "doc": "Matrix type."
    },
    {
        "pointer": "/solver/linear/Hypre/max_iter",
        "default": 1000,
        "type": "int",
        "doc": "Maximum number of iterations."
    },
    {
        "pointer": "/solver/linear/Hypre/pre_max_iter",
        "default": 1,
        "type": "int",
        "doc": "Maximum number of pre iterations."
    },
    {
        "pointer": "/solver/linear/Hypre/tolerance",
        "default": 1e-10,
        "type": "float",
        "doc": "Convergence tolerance."
    },
    {
        "pointer": "/solver/linear/AMGCL/solver",
        "default": null,
        "type": "object",
        "optional": [
            "tol",
            "maxiter",
            "type"
        ],
        "doc": "Solver settings for the AMGCL."
    },
    {
        "pointer": "/solver/linear/AMGCL/precond",
        "default": null,
        "type": "object",
        "optional": [
            "relax",
            "class",
            "max_levels",
            "direct_coarse",
            "ncycle",
            "coarsening"
        ],
        "doc": "Preconditioner settings for the AMGCL."
    },
    {
        "pointer": "/solver/linear/AMGCL/solver/maxiter",
        "default": 1000,
        "type": "int",
        "doc": "Maximum number of iterations."
    },
    {
        "pointer": "/solver/linear/AMGCL/solver/tol",
        "default": 1e-10,
        "type": "float",
        "doc": "Convergence tolerance."
    },
    {
        "pointer": "/solver/linear/AMGCL/solver/type",
        "default": "cg",
        "type": "string",
        "doc": "Type of solver to use."
    },
    {
        "pointer": "/solver/linear/AMGCL/precond/relax",
        "default": null,
        "type": "object",
        "optional": [
            "degree",
            "type",
            "power_iters",
            "higher",
            "lower",
            "scale"
        ],
        "doc": "Preconditioner settings for the AMGCL."
    },
    {
        "pointer": "/solver/linear/AMGCL/precond/class",
        "default": "amg",
        "type": "string",
        "doc": "Type of preconditioner to use."
    },
    {
        "pointer": "/solver/linear/AMGCL/precond/max_levels",
        "default": 6,
        "type": "int",
        "doc": "Maximum number of levels."
    },
    {
        "pointer": "/solver/linear/AMGCL/precond/direct_coarse",
        "default": false,
        "type": "bool",
        "doc": "Use direct solver for the coarsest level."
    },
    {
        "pointer": "/solver/linear/AMGCL/precond/ncycle",
        "default": 2,
        "type": "int",
        "doc": "Number of cycles."
    },
    {
        "pointer": "/solver/linear/AMGCL/precond/coarsening",
        "default": null,
        "type": "object",
        "optional": [
            "type",
            "estimate_spectral_radius",
            "relax",
            "aggr"
        ],
        "doc": "Coarsening parameters."
    },
    {
        "pointer": "/solver/linear/AMGCL/precond/relax/degree",
        "default": 16,
        "type": "int",
        "doc": "Degree of the polynomial."
    },
    {
        "pointer": "/solver/linear/AMGCL/precond/relax/type",
        "default": "chebyshev",
        "type": "string",
        "doc": "Type of relaxation to use."
    },
    {
        "pointer": "/solver/linear/AMGCL/precond/relax/power_iters",
        "default": 100,
        "type": "int",
        "doc": "Number of power iterations."
    },
    {
        "pointer": "/solver/linear/AMGCL/precond/relax/higher",
        "default": 2,
        "type": "float",
        "doc": "Higher level relaxation."
    },
    {
        "pointer": "/solver/linear/AMGCL/precond/relax/lower",
        "default": 0.008333333333,
        "type": "float",
        "doc": "Lower level relaxation."
    },
    {
        "pointer": "/solver/linear/AMGCL/precond/relax/scale",
        "default": true,
        "type": "bool",
        "doc": "Scale."
    },
    {
        "pointer": "/solver/linear/AMGCL/precond/coarsening/type",
        "default": "smoothed_aggregation",
        "type": "string",
        "doc": "Coarsening type."
    },
    {
        "pointer": "/solver/linear/AMGCL/precond/coarsening/estimate_spectral_radius",
        "default": true,
        "type": "bool",
        "doc": "Should the spectral radius be estimated."
    },
    {
        "pointer": "/solver/linear/AMGCL/precond/coarsening/relax",
        "default": 1,
        "type": "float",
        "doc": "Coarsening relaxation."
    },
    {
        "pointer": "/solver/linear/AMGCL/precond/coarsening/aggr",
        "default": null,
        "type": "object",
        "optional": [
            "eps_strong"
        ],
        "doc": "Aggregation settings."
    },
    {
        "pointer": "/solver/linear/AMGCL/precond/coarsening/aggr/eps_strong",
        "default": 0,
        "type": "float",
        "doc": "Aggregation epsilon strong."
    },
    {
        "pointer": "/solver/nonlinear",
        "default": null,
        "type": "object",
        "optional": [
            "solver",
            "f_delta",
            "x_delta",
            "grad_norm",
            "first_grad_norm_tol",
            "max_iterations",
            "relative_gradient",
            "line_search",
            "force_psd_projection"
        ],
        "doc": "Settings for nonlinear solver. Interior-loop linear solver settings are defined in the solver/linear section."
    },
    {
        "pointer": "/solver/nonlinear/solver",
        "default": "newton",
        "type": "string",
        "options": [
            "newton",
            "gradient_descent",
            "lbfgs"
        ],
        "doc": "Nonlinear solver type"
    },
    {
        "pointer": "/solver/nonlinear/f_delta",
        "default": 1e-10,
        "type": "float",
        "min": 0,
        "doc": "Stopping criterion: minimal change of the energy f for the iterations to continue."
    },
    {
        "pointer": "/solver/nonlinear/x_delta",
        "default": 0,
        "type": "float",
        "min": 0,
        "doc": "Stopping criterion: minimal change of the variables x for the iterations to continue. Computed as the L2 norm of x divide by the time step."
    },
    {
        "pointer": "/solver/nonlinear/grad_norm",
        "default": 1e-08,
        "type": "float",
        "min": 0,
        "doc": "Stopping criterion: Minimal gradient norm for the iterations to continue."
    },
    {
        "pointer": "/solver/nonlinear/first_grad_norm_tol",
        "default": 1e-10,
        "type": "float",
        "doc": "Minimal gradient norm for the iterations to not start, assume we already are at a minimum."
    },
    {
        "pointer": "/solver/nonlinear/max_iterations",
        "default": 1000,
        "type": "int",
        "doc": "Maximum number of iterations for a nonlinear solve."
    },
    {
        "pointer": "/solver/nonlinear/relative_gradient",
        "default": false,
        "type": "bool",
        "doc": "If true, use relative gradient norm threshold, use absolute otherwise"
    },
    {
        "pointer": "/solver/nonlinear/line_search",
        "default": null,
        "type": "object",
        "optional": [
            "method",
            "use_grad_norm_tol"
        ],
        "doc": "Settings for line-search in the nonlinear solver"
    },
    {
        "pointer": "/solver/nonlinear/line_search/method",
        "default": "backtracking",
        "type": "string",
        "options": [
            "armijo",
            "armijo_alt",
            "backtracking",
            "more_thuente",
            "none"
        ],
        "doc": "Line-search type"
    },
    {
        "pointer": "/solver/nonlinear/line_search/use_grad_norm_tol",
        "default": 0.0001,
        "type": "float",
        "doc": "When the energy is smaller than use_grad_norm_tol, line-search uses norm of gradient instead of energy"
    },
    {
        "pointer": "/solver/nonlinear/force_psd_projection",
        "default": false,
        "type": "bool",
        "doc": "Force the Hessian to be PSD when using second order solvers (i.e., Newton's method)."
    },
    {
        "pointer": "/solver/augmented_lagrangian",
        "default": null,
        "type": "object",
        "optional": [
            "initial_weight",
            "scaling",
            "max_weight",
            "eta",
            "max_solver_iters",
            "force"
        ],
        "doc": "Parameters for the AL for imposing Dirichlet BCs. If the bc are not imposable, we add $w\\|u - bc\\|^2$ to the energy ($u$ is the solution at the Dirichlet nodes and $bc$ are the Dirichlet values). After convergence, we try to impose bc again. The algorithm computes E + a/2*AL^2 - lambda AL, where E is the current energy (elastic, inertia, contact, etc.) and AL is the augmented Lagrangian energy. a starts at `initial_weight` and, in case DBC cannot be imposed, we update a as `a *= scaling` until `max_weight`. See IPC additional material"
    },
    {
        "pointer": "/solver/augmented_lagrangian/initial_weight",
        "default": 1e6,
        "min": 0,
        "type": "float",
        "doc": "Initial weight for AL"
    },
    {
        "pointer": "/solver/augmented_lagrangian/scaling",
        "default": 2.0,
        "type": "float",
        "doc": "Multiplication factor"
    },
    {
        "pointer": "/solver/augmented_lagrangian/max_weight",
        "default": 1e8,
        "type": "float",
        "doc": "Maximum weigth"
    },
    {
        "pointer": "/solver/augmented_lagrangian/eta",
        "default": 0.99,
        "min": 0,
        "max": 1,
        "type": "float",
        "doc": "Tolerance for increasing the weight or updating the lagrangian"
    },
    {
        "pointer": "/solver/augmented_lagrangian/max_solver_iters",
        "min": 1,
        "default": 500,
        "type": "int",
        "doc": "Maximum number of iterations of the nonlinear solver inside the AL steps."
    },
    {
        "pointer": "/solver/augmented_lagrangian/force",
        "default": false,
        "type": "bool",
        "doc": "Always enable AL, even when BC can be imposed"
    },
    {
        "pointer": "/solver/contact",
        "default": null,
        "type": "object",
        "optional": [
            "CCD",
            "friction_iterations",
            "friction_convergence_tol",
            "barrier_stiffness"
        ],
        "doc": "Settings for contact handling in the solver."
    },
    {
        "pointer": "/solver/contact/CCD",
        "default": null,
        "type": "object",
        "optional": [
            "broad_phase",
            "tolerance",
            "max_iterations"
        ],
        "doc": "CCD options"
    },
    {
        "pointer": "/solver/contact/CCD/broad_phase",
        "default": "hash_grid",
        "type": "string",
        "options": [
            "hash_grid",
            "HG",
            "brute_force",
            "BF",
            "spatial_hash",
            "SH",
            "sweep_and_tiniest_queue",
            "STQ",
            "sweep_and_tiniest_queue_gpu",
            "STQ_GPU"
        ],
        "doc": "Broad phase collision-detection algorithm to use"
    },
    {
        "pointer": "/solver/contact/CCD/tolerance",
        "default": 1e-06,
        "type": "float",
        "doc": "CCD tolerance"
    },
    {
        "pointer": "/solver/contact/CCD/max_iterations",
        "default": 1000000,
        "type": "int",
        "doc": "Maximum number of iterations for continuous collision detection"
    },
    {
        "pointer": "/solver/contact/friction_iterations",
        "default": 1,
        "type": "int",
        "doc": "Maximum number of update iterations for lagged friction formulation (see IPC paper)."
    },
    {
        "pointer": "/solver/contact/friction_convergence_tol",
        "default": 0.01,
        "type": "float",
        "doc": "Tolerence for friction convergence"
    },
    {
        "pointer": "/solver/contact/barrier_stiffness",
        "default": "adaptive",
        "options": [
            "adaptive"
        ],
        "type": "string",
        "doc": "How coefficient of clamped log-barrier function for contact is updated"
    },
    {
        "pointer": "/solver/contact/barrier_stiffness",
        "type": "float",
        "doc": "The coefficient of clamped log-barrier function value when not adaptive"
    },
    {
        "pointer": "/solver/rayleigh_damping",
        "type": "list",
        "default": [],
        "doc": "Apply Rayleigh damping."
    },
    {
        "pointer": "/solver/rayleigh_damping/*",
        "type": "object",
        "required": [
            "form",
            "stiffness_ratio"
        ],
        "optional": [
            "lagging_iterations"
        ],
        "doc": "Apply Rayleigh damping to the given Form with a stiffness ratio."
    },
    {
        "pointer": "/solver/rayleigh_damping/*",
        "type": "object",
        "required": [
            "form",
            "stiffness"
        ],
        "optional": [
            "lagging_iterations"
        ],
        "doc": "Apply Rayleigh damping to the given Form with a stiffness."
    },
    {
        "pointer": "/solver/rayleigh_damping/*/form",
        "type": "string",
        "options": [
            "elasticity",
            "contact",
            "friction"
        ],
        "doc": "Form to damp."
    },
    {
        "pointer": "/solver/rayleigh_damping/*/stiffness_ratio",
        "type": "float",
        "min": 0,
        "doc": "Ratio of to damp (stiffness = 0.75 * stiffness_ratio * Δt³)."
    },
    {
        "pointer": "/solver/rayleigh_damping/*/stiffness",
        "type": "float",
        "min": 0,
        "doc": "Ratio of to damp."
    },
    {
        "pointer": "/solver/rayleigh_damping/*/lagging_iterations",
        "default": 1,
        "type": "int",
        "doc": "Maximum number of update iterations for lagging."
    },
    {
        "pointer": "/solver/advanced",
        "default": null,
        "type": "object",
        "optional": [
            "cache_size",
            "lump_mass_matrix",
            "lagged_regularization_weight",
            "lagged_regularization_iterations"
        ],
        "doc": "Advanced settings for the solver"
    },
    {
        "pointer": "/solver/advanced/cache_size",
        "default": 900000,
        "type": "int",
        "doc": "Maximum number of elements when the assembly values are cached."
    },
    {
        "pointer": "/solver/advanced/lump_mass_matrix",
        "default": false,
        "type": "bool",
        "doc": "If true, use diagonal mass matrix with entries on the diagonal equal to the sum of entries in each row of the full mass matrix.}"
    },
    {
        "pointer": "/solver/advanced/lagged_regularization_weight",
        "default": 0,
        "type": "float",
        "doc": "Weight used to regularize singular static problems."
    },
    {
        "pointer": "/solver/advanced/lagged_regularization_iterations",
        "default": 1,
        "type": "int",
        "doc": "Number of regularize singular static problems."
    },
    {
        "pointer": "/materials",
        "type": "list",
        "doc": "Material Parameters lists including ID pointing to volume selection, Young's modulus ($E$), Poisson's ratio ($\\nu$), Density ($\\rho$), or Lamé constants ($\\lambda$ and $\\mu$)."
    },
    {
        "pointer": "/materials/*",
        "type": "object",
        "type_name": "NeoHookean",
        "required": [
            "type",
            "E",
            "nu"
        ],
        "optional": [
            "id",
            "rho",
            "phi",
            "psi"
        ],
        "doc": "Material Parameters including ID, Young's modulus ($E$), Poisson's ratio ($\\nu$), density ($\\rho$)"
    },
    {
        "pointer": "/materials/*",
        "type": "object",
        "type_name": "NeoHookean",
        "required": [
            "type",
            "lambda",
            "mu"
        ],
        "optional": [
            "id",
            "rho",
            "phi",
            "psi"
        ],
        "doc": "Material Parameters including ID, Lamé first ($\\lambda$), Lamé second ($\\mu$), density ($\\rho$)"
    },
    {
        "pointer": "/materials/*",
        "type": "object",
        "type_name": "MooneyRivlin",
        "required": [
            "type",
            "c1",
            "c2",
            "k"
        ],
        "optional": [
            "id",
            "rho"
        ],
        "doc": "Material Parameters including ID, for Mooney-Rivlin"
    },
    {
        "pointer": "/materials/*",
        "type": "object",
        "type_name": "UnconstrainedOgden",
        "required": [
            "type",
            "alphas",
            "mus",
            "Ds"
        ],
        "optional": [
            "id",
            "rho"
        ],
        "doc": "Material Parameters including ID, for [Ogden](https://en.wikipedia.org/wiki/Ogden_hyperelastic_model)."
    },
    {
        "pointer": "/materials/*",
        "type": "object",
        "type_name": "IncompressibleOgden",
        "required": [
            "type",
            "c",
            "m",
            "k"
        ],
        "optional": [
            "id",
            "rho"
        ],
        "doc": "Material Parameters including ID, for [Ogden](https://en.wikipedia.org/wiki/Ogden_hyperelastic_model)."
    },
    {
        "pointer": "/materials/*",
        "type": "object",
        "type_name": "LinearElasticity",
        "required": [
            "type",
            "E",
            "nu"
        ],
        "optional": [
            "id",
            "rho",
            "phi",
            "psi"
        ],
        "doc": "Material Parameters including ID, Young's modulus ($E$), Poisson's ratio ($\\nu$), density ($\\rho$)"
    },
    {
        "pointer": "/materials/*",
        "type": "object",
        "type_name": "LinearElasticity",
        "required": [
            "type",
            "lambda",
            "mu"
        ],
        "optional": [
            "id",
            "rho"
        ],
        "doc": "Material Parameters including ID, Lamé first ($\\lambda$), Lamé second ($\\mu$), density ($\\rho$)"
    },
    {
        "pointer": "/materials/*",
        "type": "object",
        "type_name": "HookeLinearElasticity",
        "required": [
            "type",
            "E",
            "nu"
        ],
        "optional": [
            "id",
            "rho"
        ],
        "doc": "Material Parameters including ID, E, nu, density ($\\rho$)"
    },
    {
        "pointer": "/materials/*",
        "type": "object",
        "type_name": "HookeLinearElasticity",
        "required": [
            "type",
            "elasticity_tensor"
        ],
        "optional": [
            "id",
            "rho"
        ],
        "doc": "Material Parameters including ID, E, nu, density ($\\rho$)"
    },
    {
        "pointer": "/materials/*",
        "type": "object",
        "type_name": "SaintVenant",
        "required": [
            "type",
            "E",
            "nu"
        ],
        "optional": [
            "id",
            "rho",
            "phi",
            "psi"
        ],
        "doc": "Material Parameters including ID, E, nu, density ($\\rho$)"
    },
    {
        "pointer": "/materials/*",
        "type": "object",
        "type_name": "SaintVenant",
        "required": [
            "type",
            "elasticity_tensor"
        ],
        "optional": [
            "id",
            "rho",
            "phi",
            "psi"
        ],
        "doc": "Material Parameters including ID, E, nu, density ($\\rho$)"
    },
    {
        "pointer": "/materials/*",
        "type": "object",
        "type_name": "Stokes",
        "required": [
            "type",
            "viscosity"
        ],
        "optional": [
            "id",
            "rho"
        ],
        "doc": "Material Parameters including ID, viscosity, density ($\\rho$)"
    },
    {
        "pointer": "/materials/*",
        "type": "object",
        "type_name": "NavierStokes",
        "required": [
            "type",
            "viscosity"
        ],
        "optional": [
            "id",
            "rho"
        ],
        "doc": "Material Parameters including ID, viscosity, density ($\\rho$)"
    },
    {
        "pointer": "/materials/*",
        "type": "object",
        "type_name": "OperatorSplitting",
        "required": [
            "type",
            "viscosity"
        ],
        "optional": [
            "id",
            "rho"
        ],
        "doc": "Material Parameters including ID, viscosity, density ($\\rho$)"
    },
    {
        "pointer": "/materials/*",
        "type": "object",
        "type_name": "IncompressibleLinearElasticity",
        "required": [
            "type",
            "E",
            "nu"
        ],
        "optional": [
            "id",
            "rho"
        ],
        "doc": "Material Parameters including ID, Young's modulus ($E$), Poisson's ratio ($\\nu$), density ($\\rho$)"
    },
    {
        "pointer": "/materials/*",
        "type": "object",
        "type_name": "IncompressibleLinearElasticity",
        "required": [
            "type",
            "lambda",
            "mu"
        ],
        "optional": [
            "id",
            "rho"
        ],
        "doc": "Material Parameters including ID, Lamé first ($\\lambda$), Lamé second ($\\mu$), density ($\\rho$)"
    },
    {
        "pointer": "/materials/*",
        "type": "object",
        "type_name": "Laplacian",
        "required": [
            "type"
        ],
        "optional": [
            "id",
            "rho"
        ],
        "doc": "Material Parameters including ID, density ($\\rho$)"
    },
    {
        "pointer": "/materials/*",
        "type": "object",
        "type_name": "Helmholtz",
        "required": [
            "type",
            "k"
        ],
        "optional": [
            "id",
            "rho"
        ],
        "doc": "Material Parameters including ID, k, density ($\\rho$)"
    },
    {
        "pointer": "/materials/*",
        "type": "object",
        "type_name": "Bilaplacian",
        "required": [
            "type"
        ],
        "optional": [
            "id",
            "rho"
        ],
        "doc": "Material Parameters including ID, density ($\\rho$)"
    },
    {
        "pointer": "/materials/*",
        "type": "object",
        "type_name": "AMIPS",
        "required": [
            "type"
        ],
        "optional": [
            "id"
        ],
        "doc": "Material Parameters including ID"
    },
    {
        "pointer": "/materials/*/id",
        "type": "int",
        "default": 0,
        "doc": "Volume selection ID"
    },
    {
        "pointer": "/materials/*/id",
        "type": "list",
        "doc": "Volume selection IDs"
    },
    {
        "pointer": "/materials/*/id/*",
        "type": "int",
        "doc": "Volume selection ID"
    },
    {
        "pointer": "/materials/*/E",
        "type": "float",
        "doc": "Young's modulus"
    },
    {
        "pointer": "/materials/*/nu",
        "type": "file",
        "doc": "Poisson's ratio"
    },
    {
        "pointer": "/materials/*/E",
        "type": "file",
        "doc": "Young's modulus"
    },
    {
        "pointer": "/materials/*/E",
        "type": "object",
        "required": [
            "value",
            "unit"
        ],
        "doc": "Young's modulus"
    },
    {
        "pointer": "/materials/*/E/unit",
        "type": "string",
        "doc": "The unit of the Young's modulus"
    },
    {
        "pointer": "/materials/*/E/value",
        "type": "float",
        "doc": "The value of the Young's modulus"
    },
    {
        "pointer": "/materials/*/E/value",
        "type": "file",
        "doc": "The value of the Young's modulus"
    },
    {
        "pointer": "/materials/*/nu",
        "type": "float",
        "doc": "Poisson's ratio"
    },
    {
        "pointer": "/materials/*/viscosity",
        "type": "float",
        "doc": "Fuild's viscosity"
    },
    {
        "pointer": "/materials/*/elasticity_tensor",
        "type": "list",
        "doc": "Symmetric elasticity tensor"
    },
    {
        "pointer": "/materials/*/elasticity_tensor/*",
        "type": "float",
        "default": 0,
        "doc": "Entries of elasticity tensor"
    },
    {
        "pointer": "/materials/*/rho",
        "type": "float",
        "doc": "Density",
        "default": 1
    },
    {
        "pointer": "/materials/*/phi",
        "type": "float",
        "doc": "Damping parameter 1",
        "default": 0
    },
    {
        "pointer": "/materials/*/psi",
        "type": "float",
        "doc": "Damping parameter 2",
        "default": 0
    },
    {
        "pointer": "/materials/*/k",
        "type": "float",
        "doc": "Scaling for Helmholtz/Bulk modulus for Ogden"
    },
    {
        "pointer": "/materials/*/type",
        "type": "string",
        "options": [
            "LinearElasticity",
            "HookeLinearElasticity",
            "SaintVenant",
            "NeoHookean",
            "MooneyRivlin",
            "UnconstrainedOgden",
            "IncompressibleOgden",
            "Stokes",
            "NavierStokes",
            "OperatorSplitting",
            "IncompressibleLinearElasticity",
            "Laplacian",
            "Helmholtz",
            "Bilaplacian",
            "AMIPS"
        ],
        "doc": "Type of material"
    },
    {
        "pointer": "/materials/*/mu",
        "type": "float",
        "doc": "First Lamé parameters"
    },
    {
        "pointer": "/materials/*/lambda",
        "type": "float",
        "doc": "Second Lamé parameter"
    },
    {
        "pointer": "/materials/*/c1",
        "type": "float",
        "doc": "First Parameter for Mooney-Rivlin"
    },
    {
        "pointer": "/materials/*/c2",
        "type": "float",
        "doc": "Second Parameter for Mooney-Rivlin"
    },
    {
        "pointer": "/materials/*/alphas",
        "type": "float",
        "doc": ""
    },
    {
        "pointer": "/materials/*/mus",
        "type": "float",
        "doc": ""
    },
    {
        "pointer": "/materials/*/Ds",
        "type": "float",
        "doc": ""
    },
    {
        "pointer": "/materials/*/alphas",
        "type": "list",
        "doc": ""
    },
    {
        "pointer": "/materials/*/mus",
        "type": "list",
        "doc": ""
    },
    {
        "pointer": "/materials/*/Ds",
        "type": "list",
        "doc": ""
    },
    {
        "pointer": "/materials/*/alphas/*",
        "type": "float",
        "doc": ""
    },
    {
        "pointer": "/materials/*/mus/*",
        "type": "float",
        "doc": ""
    },
    {
        "pointer": "/materials/*/Ds/*",
        "type": "float",
        "doc": ""
    },
    {
        "pointer": "/materials/*/c",
        "type": "float",
        "doc": "Coefficient(s) of Incompressible Ogden"
    },
    {
        "pointer": "/materials/*/m",
        "type": "float",
        "doc": "Exponent(s) of Incompressible Ogden"
    },
    {
        "pointer": "/materials/*/c",
        "type": "list",
        "doc": "Coefficient(s) of Incompressible Ogden"
    },
    {
        "pointer": "/materials/*/m",
        "type": "list",
        "doc": "Exponent(s) of Incompressible Ogden"
    },
    {
        "pointer": "/materials/*/c/*",
        "type": "float",
        "doc": "Coefficient of Incompressible Ogden"
    },
    {
        "pointer": "/materials/*/m/*",
        "type": "float",
        "doc": "Exponent(s) of Incompressible Ogden"
    },
    {
        "pointer": "/boundary_conditions",
        "default": null,
        "type": "object",
        "optional": [
            "rhs",
            "dirichlet_boundary",
            "neumann_boundary",
            "pressure_boundary",
            "obstacle_displacements"
        ],
        "doc": "The settings for boundary conditions."
    },
    {
        "pointer": "/boundary_conditions/rhs",
        "type": "float",
        "doc": "Right-hand side of the system being solved for scalar-valued PDEs"
    },
    {
        "pointer": "/boundary_conditions/rhs",
        "type": "string",
        "doc": "Right-hand side of the system being solved as a function of $x,y,z,t$."
    },
    {
        "pointer": "/boundary_conditions/rhs",
        "default": [],
        "type": "list",
        "doc": "Right-hand side of the system being solved for vector-valued PDEs."
    },
    {
        "pointer": "/boundary_conditions/rhs/*",
        "default": 0,
        "type": "float",
        "doc": "Right-hand side of the system being solved, value."
    },
    {
        "pointer": "/boundary_conditions/rhs/*",
        "type": "string",
        "doc": "Right-hand side of the system being solved as a function of $x,y,z,t$."
    },
    {
        "pointer": "/boundary_conditions/dirichlet_boundary",
        "default": [],
        "type": "list",
        "doc": "The list of Dirichlet boundary conditions for the main variable. Elements of the list are assignment pairs (ID, value) where ID is assigned by surface selection."
    },
    {
        "pointer": "/boundary_conditions/dirichlet_boundary/*",
        "type": "object",
        "default": null,
        "required": [
            "id",
            "value"
        ],
        "optional": [
            "interpolation",
            "dimension"
        ],
        "doc": "Dirichlet boundary condition."
    },
    {
        "pointer": "/boundary_conditions/dirichlet_boundary/*",
        "type": "string",
        "doc": "Dirichlet boundary condition loaded from a file, <node_id> <bc values>, 1 for scalar, 2/3 for tensor depending on dimension."
    },
    {
        "pointer": "/boundary_conditions/dirichlet_boundary/*/id",
        "type": "int",
        "min": 0,
        "max": 2147483646,
        "doc": "ID of Dirichlet boundary condition from surface selection."
    },
    {
        "pointer": "/boundary_conditions/dirichlet_boundary/*/id",
        "type": "string",
        "options": [
            "all"
        ],
        "doc": "select all ids."
    },
    {
        "pointer": "/boundary_conditions/dirichlet_boundary/*/value",
        "type": "list",
        "doc": "Values of Dirichlet boundary condition, length 1 for scalar-valued pde, 2/3 for vector-valued PDEs depending on the dimension."
    },
    {
        "pointer": "/boundary_conditions/dirichlet_boundary/*/value/*",
        "type": "string",
        "doc": "Values of Dirichlet boundary condition for each dimension as a function of $x,y,z,t$."
    },
    {
        "pointer": "/boundary_conditions/dirichlet_boundary/*/value/*",
        "type": "float",
        "doc": "Values of Dirichlet boundary condition for each dimension."
    },
    {
        "pointer": "/boundary_conditions/dirichlet_boundary/*/dimension",
        "type": "list",
        "default": [
            true,
            true,
            true
        ],
        "doc": "List of 2 (2D) or 3 (3D) boolean values indicating if the Dirichlet boundary condition  is applied for a particular dimension."
    },
    {
        "pointer": "/boundary_conditions/dirichlet_boundary/*/dimension/*",
        "type": "bool",
        "default": true,
        "doc": "value"
    },
    {
        "pointer": "/boundary_conditions/dirichlet_boundary/*/interpolation",
        "type": "list",
        "default": [],
        "doc": "interpolation of boundary condition"
    },
    {
        "pointer": "/boundary_conditions/dirichlet_boundary/*/interpolation/*",
        "type": "object",
        "required": [
            "type"
        ],
        "type_name": "none",
        "default": {
            "type": "none"
        },
        "doc": "interpolation of boundary condition"
    },
    {
        "pointer": "/boundary_conditions/dirichlet_boundary/*/interpolation/*",
        "type": "object",
        "required": [
            "type"
        ],
        "type_name": "linear",
        "doc": "interpolation of boundary condition"
    },
    {
        "pointer": "/boundary_conditions/dirichlet_boundary/*/interpolation/*",
        "type": "object",
        "required": [
            "type",
            "to"
        ],
        "optional": [
            "from"
        ],
        "type_name": "linear_ramp",
        "doc": "interpolation of boundary condition"
    },
    {
        "pointer": "/boundary_conditions/dirichlet_boundary/*/interpolation/*",
        "type": "object",
        "required": [
            "type",
            "points",
            "values"
        ],
        "optional": [
            "extend"
        ],
        "type_name": "piecewise_constant",
        "doc": "interpolation of boundary condition"
    },
    {
        "pointer": "/boundary_conditions/dirichlet_boundary/*/interpolation/*",
        "type": "object",
        "required": [
            "type",
            "points",
            "values"
        ],
        "optional": [
            "extend"
        ],
        "type_name": "piecewise_linear",
        "doc": "interpolation of boundary condition"
    },
    {
        "pointer": "/boundary_conditions/dirichlet_boundary/*/interpolation/*",
        "type": "object",
        "required": [
            "type",
            "points",
            "values"
        ],
        "optional": [
            "extend"
        ],
        "type_name": "piecewise_cubic",
        "doc": "interpolation of boundary condition"
    },
    {
        "pointer": "/boundary_conditions/dirichlet_boundary/*/interpolation/*/type",
        "type": "string",
        "options": [
            "none",
            "linear",
            "linear_ramp",
            "piecewise_constant",
            "piecewise_linear",
            "piecewise_cubic"
        ],
        "doc": "type of interpolation of boundary condition"
    },
    {
        "pointer": "/boundary_conditions/dirichlet_boundary/*/interpolation/*/from",
        "type": "float",
        "default": 0,
        "doc": "interpolation starting time"
    },
    {
        "pointer": "/boundary_conditions/dirichlet_boundary/*/interpolation/*/to",
        "type": "float",
        "doc": "interpolation ending time"
    },
    {
        "pointer": "/boundary_conditions/dirichlet_boundary/*/interpolation/*/points",
        "type": "list",
        "doc": "interpolation time points"
    },
    {
        "pointer": "/boundary_conditions/dirichlet_boundary/*/interpolation/*/points/*",
        "type": "float",
        "doc": "interpolation time point"
    },
    {
        "pointer": "/boundary_conditions/dirichlet_boundary/*/interpolation/*/values",
        "type": "list",
        "doc": "interpolation values"
    },
    {
        "pointer": "/boundary_conditions/dirichlet_boundary/*/interpolation/*/values/*",
        "type": "float",
        "doc": "interpolation value"
    },
    {
        "pointer": "/boundary_conditions/dirichlet_boundary/*/interpolation/*/extend",
        "type": "string",
        "options": [
            "constant",
            "extrapolate",
            "repeat",
            "repeat_offset"
        ],
        "default": "constant",
        "doc": "how to extend the piecewise interpolation"
    },
    {
        "pointer": "/boundary_conditions/neumann_boundary",
        "default": [],
        "type": "list",
        "doc": "The list of Neumann boundary conditions for the main variable. Elements of the list are assignment pairs (ID, value) where ID is assigned by surface selection."
    },
    {
        "pointer": "/boundary_conditions/neumann_boundary/*",
        "type": "object",
        "default": null,
        "required": [
            "id",
            "value"
        ],
        "optional": [
            "interpolation"
        ],
        "doc": "Neumann boundary condition"
    },
    {
        "pointer": "/boundary_conditions/neumann_boundary/*/id",
        "type": "int",
        "min": 0,
        "max": 2147483646,
        "doc": "ID of Neumann boundary condition"
    },
    {
        "pointer": "/boundary_conditions/neumann_boundary/*/value",
        "type": "list",
        "doc": "Values of Neumann boundary condition for each dimension"
    },
    {
        "pointer": "/boundary_conditions/neumann_boundary/*/value/*",
        "type": "string",
        "doc": "Values of Neumann boundary condition for each dimension as function of $x,y,z,t$"
    },
    {
        "pointer": "/boundary_conditions/neumann_boundary/*/value/*",
        "type": "float",
        "doc": "Values of Neumann boundary condition for each dimension"
    },
    {
        "pointer": "/boundary_conditions/neumann_boundary/*/interpolation",
        "type": "list",
        "default": [],
        "doc": "interpolation of boundary condition"
    },
    {
        "pointer": "/boundary_conditions/neumann_boundary/*/interpolation/*",
        "type": "object",
        "required": [
            "type"
        ],
        "type_name": "none",
        "default": {
            "type": "none"
        },
        "doc": "interpolation of boundary condition"
    },
    {
        "pointer": "/boundary_conditions/neumann_boundary/*/interpolation/*",
        "type": "object",
        "required": [
            "type"
        ],
        "type_name": "linear",
        "doc": "interpolation of boundary condition"
    },
    {
        "pointer": "/boundary_conditions/neumann_boundary/*/interpolation/*",
        "type": "object",
        "required": [
            "type",
            "to"
        ],
        "optional": [
            "from"
        ],
        "type_name": "linear_ramp",
        "doc": "interpolation of boundary condition"
    },
    {
        "pointer": "/boundary_conditions/neumann_boundary/*/interpolation/*",
        "type": "object",
        "required": [
            "type",
            "points",
            "values"
        ],
        "optional": [
            "extend"
        ],
        "type_name": "piecewise_constant",
        "doc": "interpolation of boundary condition"
    },
    {
        "pointer": "/boundary_conditions/neumann_boundary/*/interpolation/*",
        "type": "object",
        "required": [
            "type",
            "points",
            "values"
        ],
        "optional": [
            "extend"
        ],
        "type_name": "piecewise_linear",
        "doc": "interpolation of boundary condition"
    },
    {
        "pointer": "/boundary_conditions/neumann_boundary/*/interpolation/*",
        "type": "object",
        "required": [
            "type",
            "points",
            "values"
        ],
        "optional": [
            "extend"
        ],
        "type_name": "piecewise_cubic",
        "doc": "interpolation of boundary condition"
    },
    {
        "pointer": "/boundary_conditions/neumann_boundary/*/interpolation/*/type",
        "type": "string",
        "options": [
            "none",
            "linear",
            "linear_ramp",
            "piecewise_constant",
            "piecewise_linear",
            "piecewise_cubic"
        ],
        "doc": "type of interpolation of boundary condition"
    },
    {
        "pointer": "/boundary_conditions/neumann_boundary/*/interpolation/*/from",
        "type": "float",
        "default": 0,
        "doc": "interpolation starting time"
    },
    {
        "pointer": "/boundary_conditions/neumann_boundary/*/interpolation/*/to",
        "type": "float",
        "doc": "interpolation ending time"
    },
    {
        "pointer": "/boundary_conditions/neumann_boundary/*/interpolation/*/points",
        "type": "list",
        "doc": "interpolation time points"
    },
    {
        "pointer": "/boundary_conditions/neumann_boundary/*/interpolation/*/points/*",
        "type": "float",
        "doc": "interpolation time point"
    },
    {
        "pointer": "/boundary_conditions/neumann_boundary/*/interpolation/*/values",
        "type": "list",
        "doc": "interpolation values"
    },
    {
        "pointer": "/boundary_conditions/neumann_boundary/*/interpolation/*/values/*",
        "type": "float",
        "doc": "interpolation value"
    },
    {
        "pointer": "/boundary_conditions/neumann_boundary/*/interpolation/*/extend",
        "type": "string",
        "options": [
            "constant",
            "extrapolate",
            "repeat",
            "repeat_offset"
        ],
        "default": "constant",
        "doc": "how to extend the piecewise interpolation"
    },
    {
        "pointer": "/boundary_conditions/pressure_boundary",
        "default": [],
        "type": "list",
        "doc": "Dirichlet boundary condition for normal * value for vector-valued PDEs."
    },
    {
        "pointer": "/boundary_conditions/pressure_boundary/*",
        "type": "object",
        "default": null,
        "required": [
            "id",
            "value"
        ],
        "optional": [
            "interpolation",
            "dimension"
        ],
        "doc": "pressure BC entry"
    },
    {
        "pointer": "/boundary_conditions/pressure_boundary/*/id",
        "type": "int",
        "min": 0,
        "max": 2147483646,
        "doc": "ID for the pressure Neumann boundary condition"
    },
    {
        "pointer": "/boundary_conditions/pressure_boundary/*/value",
        "type": "string",
        "doc": "Values of pressure Neumann boundary condition as a function of $x,y,z,t$"
    },
    {
        "pointer": "/boundary_conditions/pressure_boundary/*/value",
        "type": "float",
        "doc": "Values of pressure Neumann boundary condition"
    },
    {
        "pointer": "/boundary_conditions/pressure_boundary/*/dimension",
        "type": "list",
        "default": [
            true,
            true,
            true
        ],
        "doc": "List of 2 (2D) or 3 (3D) boolean values indicating if the Pressure boundary condition is applied for a particular dimension."
    },
    {
        "pointer": "/boundary_conditions/pressure_boundary/*/dimension/*",
        "type": "bool",
        "default": true,
        "doc": "value"
    },
    {
        "pointer": "/boundary_conditions/pressure_boundary/*/interpolation",
        "type": "object",
        "required": [
            "type"
        ],
        "type_name": "none",
        "default": {
            "type": "none"
        },
        "doc": "interpolation of boundary condition"
    },
    {
        "pointer": "/boundary_conditions/pressure_boundary/*/interpolation",
        "type": "object",
        "required": [
            "type"
        ],
        "type_name": "linear",
        "doc": "interpolation of boundary condition"
    },
    {
        "pointer": "/boundary_conditions/pressure_boundary/*/interpolation",
        "type": "object",
        "required": [
            "type",
            "to"
        ],
        "optional": [
            "from"
        ],
        "type_name": "linear_ramp",
        "doc": "interpolation of boundary condition"
    },
    {
        "pointer": "/boundary_conditions/pressure_boundary/*/interpolation",
        "type": "object",
        "required": [
            "type",
            "points",
            "values"
        ],
        "optional": [
            "extend"
        ],
        "type_name": "piecewise_constant",
        "doc": "interpolation of boundary condition"
    },
    {
        "pointer": "/boundary_conditions/pressure_boundary/*/interpolation",
        "type": "object",
        "required": [
            "type",
            "points",
            "values"
        ],
        "optional": [
            "extend"
        ],
        "type_name": "piecewise_linear",
        "doc": "interpolation of boundary condition"
    },
    {
        "pointer": "/boundary_conditions/pressure_boundary/*/interpolation/*",
        "type": "object",
        "required": [
            "type",
            "points",
            "values"
        ],
        "optional": [
            "extend"
        ],
        "type_name": "piecewise_cubic",
        "doc": "interpolation of boundary condition"
    },
    {
        "pointer": "/boundary_conditions/pressure_boundary/*/interpolation/type",
        "type": "string",
        "options": [
            "none",
            "linear",
            "linear_ramp",
            "piecewise_constant",
            "piecewise_linear",
            "piecewise_cubic"
        ],
        "doc": "type of interpolation of boundary condition"
    },
    {
        "pointer": "/boundary_conditions/pressure_boundary/*/interpolation/from",
        "type": "float",
        "default": 0,
        "doc": "interpolation starting time"
    },
    {
        "pointer": "/boundary_conditions/pressure_boundary/*/interpolation/to",
        "type": "float",
        "doc": "interpolation ending time"
    },
    {
        "pointer": "/boundary_conditions/pressure_boundary/*/interpolation/points",
        "type": "list",
        "doc": "interpolation time points"
    },
    {
        "pointer": "/boundary_conditions/pressure_boundary/*/interpolation/points/*",
        "type": "float",
        "doc": "interpolation time point"
    },
    {
        "pointer": "/boundary_conditions/pressure_boundary/*/interpolation/values",
        "type": "list",
        "doc": "interpolation values"
    },
    {
        "pointer": "/boundary_conditions/pressure_boundary/*/interpolation/values/*",
        "type": "float",
        "doc": "interpolation value"
    },
    {
        "pointer": "/boundary_conditions/pressure_boundary/*/interpolation/extend",
        "type": "string",
        "options": [
            "constant",
            "extrapolate",
            "repeat",
            "repeat_offset"
        ],
        "default": "constant",
        "doc": "how to extend the piecewise interpolation"
    },
    {
        "pointer": "/boundary_conditions/obstacle_displacements",
        "default": [],
        "type": "list",
        "doc": "The list of obstacle displacements. Each entry is an (ID, value) pair, where ids are set by selection."
    },
    {
        "pointer": "/boundary_conditions/obstacle_displacements/*",
        "type": "object",
        "default": null,
        "required": [
            "id",
            "value"
        ],
        "optional": [
            "interpolation"
        ],
        "doc": "Obstacle displacements"
    },
    {
        "pointer": "/boundary_conditions/obstacle_displacements/*/id",
        "type": "int",
        "doc": "ID of Obstacle displacements"
    },
    {
        "pointer": "/boundary_conditions/obstacle_displacements/*/value",
        "type": "list",
        "doc": "Values of Obstacle displacements for each dimension"
    },
    {
        "pointer": "/boundary_conditions/obstacle_displacements/*/value/*",
        "type": "string",
        "doc": "Values of Obstacle displacements for each dimension as a function of $x,y,z,t$"
    },
    {
        "pointer": "/boundary_conditions/obstacle_displacements/*/value/*",
        "type": "float",
        "doc": "Values of Obstacle displacements for each dimension"
    },
    {
        "pointer": "/boundary_conditions/obstacle_displacements/*/interpolation",
        "type": "list",
        "default": [],
        "doc": "interpolation of boundary condition"
    },
    {
        "pointer": "/boundary_conditions/obstacle_displacements/*/interpolation/*",
        "type": "object",
        "required": [
            "type"
        ],
        "type_name": "none",
        "default": {
            "type": "none"
        },
        "doc": "interpolation of boundary condition"
    },
    {
        "pointer": "/boundary_conditions/obstacle_displacements/*/interpolation/*",
        "type": "object",
        "required": [
            "type"
        ],
        "type_name": "linear",
        "doc": "interpolation of boundary condition"
    },
    {
        "pointer": "/boundary_conditions/obstacle_displacements/*/interpolation/*",
        "type": "object",
        "required": [
            "type",
            "to"
        ],
        "optional": [
            "from"
        ],
        "type_name": "linear_ramp",
        "doc": "interpolation of boundary condition"
    },
    {
        "pointer": "/boundary_conditions/obstacle_displacements/*/interpolation/*",
        "type": "object",
        "required": [
            "type",
            "points",
            "values"
        ],
        "optional": [
            "extend"
        ],
        "type_name": "piecewise_constant",
        "doc": "interpolation of boundary condition"
    },
    {
        "pointer": "/boundary_conditions/obstacle_displacements/*/interpolation/*",
        "type": "object",
        "required": [
            "type",
            "points",
            "values"
        ],
        "optional": [
            "extend"
        ],
        "type_name": "piecewise_linear",
        "doc": "interpolation of boundary condition"
    },
    {
        "pointer": "/boundary_conditions/obstacle_displacements/*/interpolation/*",
        "type": "object",
        "required": [
            "type",
            "points",
            "values"
        ],
        "optional": [
            "extend"
        ],
        "type_name": "piecewise_cubic",
        "doc": "interpolation of boundary condition"
    },
    {
        "pointer": "/boundary_conditions/obstacle_displacements/*/interpolation/*/type",
        "type": "string",
        "options": [
            "none",
            "linear",
            "linear_ramp",
            "piecewise_constant",
            "piecewise_linear",
            "piecewise_cubic"
        ],
        "doc": "type of interpolation of boundary condition"
    },
    {
        "pointer": "/boundary_conditions/obstacle_displacements/*/interpolation/*/from",
        "type": "float",
        "default": 0,
        "doc": "interpolation starting time"
    },
    {
        "pointer": "/boundary_conditions/obstacle_displacements/*/interpolation/*/to",
        "type": "float",
        "doc": "interpolation ending time"
    },
    {
        "pointer": "/boundary_conditions/obstacle_displacements/*/interpolation/*/points",
        "type": "list",
        "doc": "interpolation time points"
    },
    {
        "pointer": "/boundary_conditions/obstacle_displacements/*/interpolation/*/points/*",
        "type": "float",
        "doc": "interpolation time point"
    },
    {
        "pointer": "/boundary_conditions/obstacle_displacements/*/interpolation/*/values",
        "type": "list",
        "doc": "interpolation values"
    },
    {
        "pointer": "/boundary_conditions/obstacle_displacements/*/interpolation/*/values/*",
        "type": "float",
        "doc": "interpolation value"
    },
    {
        "pointer": "/boundary_conditions/obstacle_displacements/*/interpolation/*/extend",
        "type": "string",
        "options": [
            "constant",
            "extrapolate",
            "repeat",
            "repeat_offset"
        ],
        "default": "constant",
        "doc": "how to extend the piecewise interpolation"
    },
    {
        "pointer": "/initial_conditions",
        "default": null,
        "type": "object",
        "optional": [
            "solution",
            "velocity",
            "acceleration"
        ],
        "doc": "Initial conditions for the time-dependent problem, imposed on the main variable, its derivative or second derivative"
    },
    {
        "pointer": "/initial_conditions/solution",
        "default": [],
        "type": "list",
        "doc": "initial solution"
    },
    {
        "pointer": "/initial_conditions/solution/*",
        "default": null,
        "type": "object",
        "required": [
            "id",
            "value"
        ],
        "doc": "A list of (ID, value) pairs defining the initial conditions for the main variable values. Ids are set by selection, and values can be floats or formulas."
    },
    {
        "pointer": "/initial_conditions/solution/*/id",
        "type": "int",
        "doc": "ID from volume selections"
    },
    {
        "pointer": "/initial_conditions/solution/*/value",
        "type": "list",
        "doc": "value of the solution"
    },
    {
        "pointer": "/initial_conditions/solution/*/value/*",
        "type": "float",
        "doc": "value"
    },
    {
        "pointer": "/initial_conditions/solution/*/value/*",
        "type": "string",
        "doc": "as a function of $x,y,z,t$"
    },
    {
        "pointer": "/initial_conditions/velocity",
        "default": [],
        "type": "list",
        "doc": "initial velocity"
    },
    {
        "pointer": "/initial_conditions/velocity/*",
        "default": null,
        "type": "object",
        "required": [
            "id",
            "value"
        ],
        "doc": "A list of (ID, value) pairs defining the initial conditions for the first derivative of the main variable values. Ids are set by selection, and values can be floats or formulas."
    },
    {
        "pointer": "/initial_conditions/velocity/*/id",
        "type": "int",
        "doc": "ID from volume selections"
    },
    {
        "pointer": "/initial_conditions/velocity/*/value",
        "type": "list",
        "min": 2,
        "max": 3,
        "doc": "value od the initial velocity"
    },
    {
        "pointer": "/initial_conditions/velocity/*/value/*",
        "type": "float",
        "doc": "value"
    },
    {
        "pointer": "/initial_conditions/velocity/*/value/*",
        "type": "string",
        "doc": "value as a function of $x,y,z,t$"
    },
    {
        "pointer": "/initial_conditions/acceleration",
        "default": [],
        "type": "list",
        "doc": "initial acceleration"
    },
    {
        "pointer": "/initial_conditions/acceleration/*",
        "default": null,
        "type": "object",
        "required": [
            "id",
            "value"
        ],
        "doc": "entries"
    },
    {
        "pointer": "/initial_conditions/acceleration/*/id",
        "type": "int",
        "doc": "ID from volume selections"
    },
    {
        "pointer": "/initial_conditions/acceleration/*/value",
        "type": "list",
        "min": 2,
        "max": 3,
        "doc": "value"
    },
    {
        "pointer": "/initial_conditions/acceleration/*/value/*",
        "type": "float",
        "default": 0,
        "doc": "value"
    },
    {
        "pointer": "/initial_conditions/acceleration/*/value/*",
        "type": "string",
        "doc": "value as a function of $x,y,z,t$"
    },
    {
        "pointer": "/output",
        "default": null,
        "type": "object",
        "optional": [
            "directory",
            "log",
            "json",
            "restart_json",
            "paraview",
            "data",
            "advanced",
            "reference"
        ],
        "doc": "output settings"
    },
    {
        "pointer": "/output/directory",
        "default": "",
        "type": "string",
        "doc": "Directory for output files."
    },
    {
        "pointer": "/output/log",
        "default": null,
        "type": "object",
        "optional": [
            "level",
            "path",
            "quiet"
        ],
        "doc": "Setting for the output log."
    },
    {
        "pointer": "/output/log/level",
        "type": "int",
        "min": 0,
        "max": 6,
        "doc": "Level of logging, 0 trace, 1 debug, 2 info, 3 warning, 4 error, 5 critical, and 6 off."
    },
    {
        "pointer": "/output/log/level",
        "default": "debug",
        "type": "string",
        "options": [
            "trace",
            "debug",
            "info",
            "warning",
            "error",
            "critical",
            "off"
        ],
        "doc": "Level of logging."
    },
    {
        "pointer": "/output/log/path",
        "default": "",
        "type": "string",
        "doc": "File where to save the log; empty string is output to terminal."
    },
    {
        "pointer": "/output/log/quiet",
        "default": false,
        "type": "bool",
        "doc": "Disable cout for logging."
    },
    {
        "pointer": "/output/json",
        "default": "",
        "type": "string",
        "doc": "File name for JSON output statistics on time/error/etc."
    },
    {
        "pointer": "/output/restart_json",
        "default": "",
        "type": "string",
        "doc": "File name for JSON output to restart the simulation."
    },
    {
        "pointer": "/output/paraview",
        "default": null,
        "type": "object",
        "optional": [
            "file_name",
            "vismesh_rel_area",
            "skip_frame",
            "high_order_mesh",
            "volume",
            "surface",
            "wireframe",
            "points",
            "options"
        ],
        "doc": "Output in paraview format"
    },
    {
        "pointer": "/output/paraview/file_name",
        "default": "",
        "type": "string",
        "doc": "Paraview output file name"
    },
    {
        "pointer": "/output/paraview/vismesh_rel_area",
        "default": 1e-05,
        "type": "float",
        "doc": "relative area for the upsampled visualisation mesh"
    },
    {
        "pointer": "/output/paraview/skip_frame",
        "default": 1,
        "type": "int",
        "doc": "export every skip_frame-th frames for time dependent simulations"
    },
    {
        "pointer": "/output/paraview/high_order_mesh",
        "default": true,
        "type": "bool",
        "doc": "Enables/disables high-order output for paraview. Supported only for isoparametric or linear meshes with high-order solutions."
    },
    {
        "pointer": "/output/paraview/volume",
        "default": true,
        "type": "bool",
        "doc": "Export volumetric mesh"
    },
    {
        "pointer": "/output/paraview/surface",
        "default": false,
        "type": "bool",
        "doc": "Export surface mesh (in 2d polygon)"
    },
    {
        "pointer": "/output/paraview/wireframe",
        "default": false,
        "type": "bool",
        "doc": "Export the wireframe of the mesh"
    },
    {
        "pointer": "/output/paraview/points",
        "default": false,
        "type": "bool",
        "doc": "Export the Dirichlet points"
    },
    {
        "pointer": "/output/paraview/options",
        "default": null,
        "type": "object",
        "optional": [
            "use_hdf5",
            "material",
            "body_ids",
            "contact_forces",
            "friction_forces",
            "velocity",
            "acceleration",
<<<<<<< HEAD
            "scalar_values",
            "tensor_values",
            "discretization_order",
            "nodes"
=======
            "forces"
>>>>>>> 2e82882e
        ],
        "doc": "Optional fields in the output"
    },
    {
        "pointer": "/output/paraview/options/use_hdf5",
        "default": false,
        "type": "bool",
        "doc": "If true, export the data as hdf5, compatible with paraview >5.11"
    },
    {
        "pointer": "/output/paraview/options/material",
        "default": false,
        "type": "bool",
        "doc": "If true, write out material values sampled on the vertices of the mesh"
    },
    {
        "pointer": "/output/paraview/options/body_ids",
        "default": false,
        "type": "bool",
        "doc": "Export volumes ids"
    },
    {
        "pointer": "/output/paraview/options/contact_forces",
        "default": false,
        "type": "bool",
        "doc": "If true, write out contact forces for surface"
    },
    {
        "pointer": "/output/paraview/options/friction_forces",
        "default": false,
        "type": "bool",
        "doc": "If true, write out friction forces for surface"
    },
    {
        "pointer": "/output/paraview/options/velocity",
        "default": false,
        "type": "bool",
        "doc": "If true, write out velocities"
    },
    {
        "pointer": "/output/paraview/options/acceleration",
        "default": false,
        "type": "bool",
        "doc": "If true, write out accelerations"
    },
    {
<<<<<<< HEAD
        "pointer": "/output/paraview/options/scalar_values",
        "default": true,
        "type": "bool",
        "doc": "If true, write out scalar values"
    },
    {
        "pointer": "/output/paraview/options/tensor_values",
        "default": true,
        "type": "bool",
        "doc": "If true, write out tensor values"
    },
    {
        "pointer": "/output/paraview/options/discretization_order",
        "default": true,
        "type": "bool",
        "doc": "If true, write out discretization order"
    },
    {
        "pointer": "/output/paraview/options/nodes",
        "default": true,
        "type": "bool",
        "doc": "If true, write out node order"
=======
        "pointer": "/output/paraview/options/forces",
        "default": false,
        "type": "bool",
        "doc": "If true, write out all variational forces on the FE mesh "
>>>>>>> 2e82882e
    },
    {
        "pointer": "/output/data",
        "default": null,
        "type": "object",
        "optional": [
            "solution",
            "full_mat",
            "stiffness_mat",
            "stress_mat",
            "u_path",
            "v_path",
            "a_path",
            "rest_mesh",
            "mises",
            "nodes",
            "advanced"
        ],
        "doc": "File names to write output data to."
    },
    {
        "pointer": "/output/data/solution",
        "default": "",
        "type": "string",
        "doc": "Main variable solution. Unrolled [xyz, xyz, ...] using PolyFEM ordering. If reorder_nodes exports the solution with the same order the vertices of the input mesh as a #n x d file"
    },
    {
        "pointer": "/output/data/full_mat",
        "default": "",
        "type": "string",
        "doc": "System matrix without boundary conditions. Doesn't work for nonlinear problems"
    },
    {
        "pointer": "/output/data/stiffness_mat",
        "default": "",
        "type": "string",
        "doc": "System matrix with boundary conditions. Doesn't work for nonlinear problems"
    },
    {
        "pointer": "/output/data/stress_mat",
        "default": "",
        "type": "string",
        "doc": "Exports stress"
    },
    {
        "pointer": "/output/data/u_path",
        "default": "",
        "type": "string",
        "doc": "Writes the complete solution in PolyFEM format, used to restart the sim"
    },
    {
        "pointer": "/output/data/v_path",
        "default": "",
        "type": "string",
        "doc": "Writes the complete velocity in PolyFEM format, used to restart the sim"
    },
    {
        "pointer": "/output/data/a_path",
        "default": "",
        "type": "string",
        "doc": "Writes the complete acceleration in PolyFEM format, used to restart the sim"
    },
    {
        "pointer": "/output/data/rest_mesh",
        "default": "",
        "type": "string",
        "doc": "Writes the rest mesh in OBJ format, used to restart the sim"
    },
    {
        "pointer": "/output/data/mises",
        "default": "",
        "type": "string",
        "doc": "File name to write per-node Von Mises stress values to."
    },
    {
        "pointer": "/output/data/nodes",
        "default": "",
        "type": "string",
        "doc": "Writes the FEM nodes"
    },
    {
        "pointer": "/output/data/advanced",
        "default": null,
        "type": "object",
        "optional": [
            "reorder_nodes"
        ],
        "doc": "advanced options"
    },
    {
        "pointer": "/output/data/advanced/reorder_nodes",
        "default": false,
        "type": "bool",
        "doc": "Reorder nodes accodring to input"
    },
    {
        "pointer": "/output/reference",
        "default": null,
        "optional": [
            "solution",
            "gradient"
        ],
        "type": "object",
        "doc": "Write out the analytic/numerical ground-truth solution and or its gradient"
    },
    {
        "pointer": "/output/reference/solution",
        "default": [],
        "type": "list",
        "doc": "reference solution used to compute errors"
    },
    {
        "pointer": "/output/reference/solution/*",
        "default": "",
        "type": "string",
        "doc": "value as a function of $x,y,z,t$"
    },
    {
        "pointer": "/output/reference/gradient",
        "default": [],
        "type": "list",
        "doc": "gradient of the reference solution to compute errors"
    },
    {
        "pointer": "/output/reference/gradient/*",
        "default": "",
        "type": "string",
        "doc": "value as a function of $x,y,z,t$"
    },
    {
        "pointer": "/output/advanced",
        "default": null,
        "type": "object",
        "optional": [
            "timestep_prefix",
            "sol_on_grid",
            "compute_error",
            "sol_at_node",
            "vis_boundary_only",
            "curved_mesh_size",
            "save_solve_sequence_debug",
            "save_ccd_debug_meshes",
            "save_time_sequence",
            "save_nl_solve_sequence",
            "spectrum"
        ],
        "doc": "Additional output options"
    },
    {
        "pointer": "/output/advanced/timestep_prefix",
        "default": "step_",
        "type": "string",
        "doc": "Prefix for output file names for each time step, the final file is step_i.[vtu|vtm] where i is the time index."
    },
    {
        "pointer": "/output/advanced/sol_on_grid",
        "default": -1,
        "type": "float",
        "doc": "exports the solution sampled on a grid, specify the grid spacing"
    },
    {
        "pointer": "/output/advanced/compute_error",
        "default": true,
        "type": "bool",
        "doc": "Enables the computation of the error. If no reference solution is provided, return the norms of the solution"
    },
    {
        "pointer": "/output/advanced/sol_at_node",
        "default": -1,
        "type": "int",
        "doc": "Write out solution values at a specific node. the values will be written in the output JSON file"
    },
    {
        "pointer": "/output/advanced/vis_boundary_only",
        "default": false,
        "type": "bool",
        "doc": "saves only elements touching the boundaries"
    },
    {
        "pointer": "/output/advanced/curved_mesh_size",
        "default": false,
        "type": "bool",
        "doc": "upsample curved edges to compute mesh size"
    },
    {
        "pointer": "/output/advanced/save_solve_sequence_debug",
        "default": false,
        "type": "bool",
        "doc": "saves AL internal steps, for debugging"
    },
    {
        "pointer": "/output/advanced/save_ccd_debug_meshes",
        "default": false,
        "type": "bool",
        "doc": "saves AL internal steps, for debugging"
    },
    {
        "pointer": "/output/advanced/save_time_sequence",
        "default": true,
        "type": "bool",
        "doc": "saves timesteps"
    },
    {
        "pointer": "/output/advanced/save_nl_solve_sequence",
        "default": false,
        "type": "bool",
        "doc": "saves obj after every nonlinear iteration, for debugging"
    },
    {
        "pointer": "/output/advanced/spectrum",
        "default": false,
        "type": "bool",
        "doc": "exports the spectrum of the matrix in the output JSON. Works only if POLYSOLVE_WITH_SPECTRA is enabled"
    },
    {
        "pointer": "/input",
        "default": null,
        "type": "object",
        "optional": [
            "data"
        ],
        "doc": "input data"
    },
    {
        "pointer": "/input/data",
        "default": null,
        "type": "object",
        "optional": [
            "u_path",
            "v_path",
            "a_path",
            "reorder"
        ],
        "doc": "input to restart time dependent sim"
    },
    {
        "pointer": "/input/data/u_path",
        "default": "",
        "type": "file",
        "doc": "input solution"
    },
    {
        "pointer": "/input/data/v_path",
        "default": "",
        "type": "file",
        "doc": "input velocity"
    },
    {
        "pointer": "/input/data/a_path",
        "default": "",
        "type": "file",
        "doc": "input acceleration"
    },
    {
        "pointer": "/input/data/reorder",
        "default": false,
        "type": "bool",
        "doc": "reorder input data"
    },
    {
        "pointer": "/preset_problem",
        "default": "skip",
        "type_name": "Linear",
        "type": "object",
        "required": [
            "type"
        ],
        "doc": "TODO"
    },
    {
        "pointer": "/preset_problem",
        "type_name": "Quadratic",
        "type": "object",
        "required": [
            "type"
        ],
        "doc": "TODO"
    },
    {
        "pointer": "/preset_problem",
        "type_name": "Cubic",
        "type": "object",
        "required": [
            "type"
        ],
        "doc": "TODO"
    },
    {
        "pointer": "/preset_problem",
        "type_name": "Sine",
        "type": "object",
        "required": [
            "type"
        ],
        "doc": "TODO"
    },
    {
        "pointer": "/preset_problem",
        "type_name": "Franke",
        "type": "object",
        "required": [
            "type"
        ],
        "doc": "TODO"
    },
    {
        "pointer": "/preset_problem",
        "type_name": "FrankeOld",
        "type": "object",
        "required": [
            "type"
        ],
        "doc": "TODO"
    },
    {
        "pointer": "/preset_problem",
        "type_name": "GenericScalarExact",
        "type": "object",
        "required": [
            "type"
        ],
        "optional": [
            "func"
        ],
        "doc": "TODO"
    },
    {
        "pointer": "/preset_problem/func",
        "type": "int",
        "default": 0,
        "doc": "TODO"
    },
    {
        "pointer": "/preset_problem",
        "type_name": "Zero_BC",
        "type": "object",
        "required": [
            "type"
        ],
        "doc": "TODO"
    },
    {
        "pointer": "/preset_problem",
        "type_name": "Elastic",
        "type": "object",
        "required": [
            "type"
        ],
        "doc": "TODO"
    },
    {
        "pointer": "/preset_problem",
        "type_name": "Walk",
        "type": "object",
        "required": [
            "type"
        ],
        "doc": "TODO"
    },
    {
        "pointer": "/preset_problem",
        "type_name": "TorsionElastic",
        "type": "object",
        "required": [
            "type"
        ],
        "optional": [
            "axis_coordiante",
            "n_turns",
            "fixed_boundary",
            "turning_boundary",
            "bbox_center"
        ],
        "doc": "TODO"
    },
    {
        "pointer": "/preset_problem/axis_coordiante",
        "type": "int",
        "default": 2,
        "doc": "TODO"
    },
    {
        "pointer": "/preset_problem/n_turns",
        "type": "float",
        "default": 0.5,
        "doc": "TODO"
    },
    {
        "pointer": "/preset_problem/fixed_boundary",
        "type": "int",
        "default": 5,
        "doc": "TODO"
    },
    {
        "pointer": "/preset_problem/turning_boundary",
        "type": "int",
        "default": 6,
        "doc": "TODO"
    },
    {
        "pointer": "/preset_problem/bbox_center",
        "type": "list",
        "default": [],
        "doc": "TODO"
    },
    {
        "pointer": "/preset_problem/bbox_center/*",
        "type": "float",
        "default": 0,
        "doc": "TODO"
    },
    {
        "pointer": "/preset_problem",
        "type_name": "DoubleTorsionElastic",
        "type": "object",
        "required": [
            "type"
        ],
        "optional": [
            "axis_coordiante0",
            "axis_coordiante1",
            "angular_v0",
            "angular_v1",
            "turning_boundary0",
            "turning_boundary1",
            "bbox_center"
        ],
        "doc": "TODO"
    },
    {
        "pointer": "/preset_problem/axis_coordiante0",
        "type": "int",
        "default": 2,
        "doc": "TODO"
    },
    {
        "pointer": "/preset_problem/axis_coordiante1",
        "type": "int",
        "default": 2,
        "doc": "TODO"
    },
    {
        "pointer": "/preset_problem/angular_v0",
        "type": "float",
        "default": 0.5,
        "doc": "TODO"
    },
    {
        "pointer": "/preset_problem/angular_v1",
        "type": "float",
        "default": -0.5,
        "doc": "TODO"
    },
    {
        "pointer": "/preset_problem/turning_boundary0",
        "type": "int",
        "default": 5,
        "doc": "TODO"
    },
    {
        "pointer": "/preset_problem/turning_boundary1",
        "type": "int",
        "default": 6,
        "doc": "TODO"
    },
    {
        "pointer": "/preset_problem",
        "type_name": "ElasticZeroBC",
        "type": "object",
        "required": [
            "type"
        ],
        "doc": "TODO"
    },
    {
        "pointer": "/preset_problem",
        "type_name": "ElasticExact",
        "type": "object",
        "required": [
            "type"
        ],
        "doc": "TODO"
    },
    {
        "pointer": "/preset_problem",
        "type_name": "ElasticCantileverExact",
        "type": "object",
        "required": [
            "type"
        ],
        "doc": "TODO, add displacement, E, nu, formulation, mesh_size"
    },
    {
        "pointer": "/preset_problem",
        "type_name": "CompressionElasticExact",
        "type": "object",
        "required": [
            "type"
        ],
        "doc": "TODO"
    },
    {
        "pointer": "/preset_problem",
        "type_name": "QuadraticElasticExact",
        "type": "object",
        "required": [
            "type"
        ],
        "doc": "TODO"
    },
    {
        "pointer": "/preset_problem",
        "type_name": "LinearElasticExact",
        "type": "object",
        "required": [
            "type"
        ],
        "doc": "TODO"
    },
    {
        "pointer": "/preset_problem",
        "type_name": "PointBasedTensor",
        "type": "object",
        "required": [
            "type"
        ],
        "doc": "TODO, add optionals"
    },
    {
        "pointer": "/preset_problem",
        "type_name": "Kernel",
        "type": "object",
        "required": [
            "type"
        ],
        "optional": [
            "formulation",
            "n_kernels",
            "kernel_distance",
            "kernel_weights"
        ],
        "doc": "TODO, add optionals"
    },
    {
        "pointer": "/preset_problem/formulation",
        "type": "string",
        "default": "",
        "doc": "TODO"
    },
    {
        "pointer": "/preset_problem/n_kernels",
        "type": "int",
        "default": 0,
        "doc": "TODO"
    },
    {
        "pointer": "/preset_problem/kernel_distance",
        "type": "float",
        "default": 0,
        "doc": "TODO"
    },
    {
        "pointer": "/preset_problem/kernel_weights",
        "type": "string",
        "default": "",
        "doc": "TODO"
    },
    {
        "pointer": "/preset_problem",
        "type_name": "Node",
        "type": "object",
        "required": [
            "type"
        ],
        "doc": "TODO, add optionals"
    },
    {
        "pointer": "/preset_problem",
        "type_name": "TimeDependentScalar",
        "type": "object",
        "required": [
            "type"
        ],
        "doc": "TODO"
    },
    {
        "pointer": "/preset_problem",
        "type_name": "MinSurf",
        "type": "object",
        "required": [
            "type"
        ],
        "doc": "TODO"
    },
    {
        "pointer": "/preset_problem",
        "type_name": "Gravity",
        "type": "object",
        "required": [
            "type"
        ],
        "optional": [
            "force"
        ],
        "doc": "TODO"
    },
    {
        "pointer": "/preset_problem/n_kernels/force",
        "type": "list",
        "default": [],
        "doc": "TODO"
    },
    {
        "pointer": "/preset_problem/n_kernels/force/*",
        "type": "float",
        "default": 0,
        "doc": "TODO"
    },
    {
        "pointer": "/preset_problem",
        "type_name": "ConstantVelocity",
        "type": "object",
        "required": [
            "type"
        ],
        "doc": "TODO"
    },
    {
        "pointer": "/preset_problem",
        "type_name": "TwoSpheres",
        "type": "object",
        "required": [
            "type"
        ],
        "doc": "TODO"
    },
    {
        "pointer": "/preset_problem",
        "type_name": "DrivenCavity",
        "type": "object",
        "required": [
            "type"
        ],
        "doc": "TODO"
    },
    {
        "pointer": "/preset_problem",
        "type_name": "DrivenCavityC0",
        "type": "object",
        "required": [
            "type"
        ],
        "doc": "TODO"
    },
    {
        "pointer": "/preset_problem",
        "type_name": "DrivenCavitySmooth",
        "type": "object",
        "required": [
            "type"
        ],
        "doc": "TODO"
    },
    {
        "pointer": "/preset_problem",
        "type_name": "Flow",
        "type": "object",
        "required": [
            "type"
        ],
        "doc": "TODO, add inflow, outflow, inflow_amout, outflow_amout, direction, obstacle"
    },
    {
        "pointer": "/preset_problem",
        "type_name": "FlowWithObstacle",
        "type": "object",
        "required": [
            "type"
        ],
        "optional": [
            "U"
        ],
        "doc": "TODO"
    },
    {
        "pointer": "/preset_problem/n_kernels/U",
        "type": "float",
        "default": 0,
        "doc": "TODO"
    },
    {
        "pointer": "/preset_problem/n_kernels/time_dependent",
        "type": "bool",
        "default": false,
        "doc": "TODO"
    },
    {
        "pointer": "/preset_problem",
        "type_name": "CornerFlow",
        "type": "object",
        "required": [
            "type"
        ],
        "optional": [
            "U",
            "time_dependent"
        ],
        "doc": "TODO"
    },
    {
        "pointer": "/preset_problem",
        "type_name": "UnitFlowWithObstacle",
        "type": "object",
        "required": [
            "type"
        ],
        "optional": [
            "U"
        ],
        "doc": "TODO, add inflow_id, direction, no_slip"
    },
    {
        "pointer": "/preset_problem",
        "type_name": "StokesLaw",
        "type": "object",
        "required": [
            "type"
        ],
        "optional": [
            "time_dependent",
            "viscosity"
        ],
        "doc": "TODO, add radius"
    },
    {
        "pointer": "/preset_problem/n_kernels/viscosity",
        "type": "float",
        "default": 0,
        "doc": "TODO"
    },
    {
        "pointer": "/preset_problem",
        "type_name": "TaylorGreenVortex",
        "type": "object",
        "required": [
            "type"
        ],
        "optional": [
            "viscosity"
        ],
        "doc": "TODO"
    },
    {
        "pointer": "/preset_problem/viscosity",
        "type": "float",
        "default": 1,
        "doc": "TODO"
    },
    {
        "pointer": "/preset_problem",
        "type_name": "SimpleStokeProblemExact",
        "type": "object",
        "required": [
            "type"
        ],
        "optional": [
            "func"
        ],
        "doc": "TODO"
    },
    {
        "pointer": "/preset_problem",
        "type_name": "SineStokeProblemExact",
        "type": "object",
        "required": [
            "type"
        ],
        "doc": "TODO"
    },
    {
        "pointer": "/preset_problem",
        "type_name": "TransientStokeProblemExact",
        "type": "object",
        "required": [
            "type"
        ],
        "optional": [
            "func",
            "viscosity"
        ],
        "doc": "TODO"
    },
    {
        "pointer": "/preset_problem",
        "type_name": "Kovnaszy",
        "type": "object",
        "required": [
            "type"
        ],
        "optional": [
            "viscosity"
        ],
        "doc": "TODO"
    },
    {
        "pointer": "/preset_problem",
        "type_name": "Airfoil",
        "type": "object",
        "required": [
            "type"
        ],
        "optional": [
            "time_dependent"
        ],
        "doc": "TODO"
    },
    {
        "pointer": "/preset_problem",
        "type_name": "Lshape",
        "type": "object",
        "required": [
            "type"
        ],
        "optional": [
            "U",
            "time_dependent"
        ],
        "doc": "TODO"
    },
    {
        "pointer": "/preset_problem",
        "type_name": "TestProblem",
        "type": "object",
        "required": [
            "type"
        ],
        "doc": "TODO, type, omega, is_scalar"
    },
    {
        "pointer": "/preset_problem",
        "type_name": "BilaplacianProblemWithSolution",
        "type": "object",
        "required": [
            "type"
        ],
        "doc": "TODO, type, omega, is_scalar"
    },
    {
        "pointer": "/preset_problem/type",
        "type": "string",
        "doc": "Type of preset problem to use.",
        "options": [
            "Linear",
            "Quadratic",
            "Cubic",
            "Sine",
            "Franke",
            "FrankeOld",
            "GenericScalarExact",
            "Zero_BC",
            "Elastic",
            "Walk",
            "TorsionElastic",
            "DoubleTorsionElastic",
            "ElasticZeroBC",
            "ElasticExact",
            "ElasticCantileverExact",
            "CompressionElasticExact",
            "QuadraticElasticExact",
            "LinearElasticExact",
            "PointBasedTensor",
            "Kernel",
            "Node",
            "TimeDependentScalar",
            "MinSurf",
            "Gravity",
            "ConstantVelocity",
            "TwoSpheres",
            "DrivenCavity",
            "DrivenCavityC0",
            "DrivenCavitySmooth",
            "Flow",
            "FlowWithObstacle",
            "CornerFlow",
            "UnitFlowWithObstacle",
            "StokesLaw",
            "TaylorGreenVortex",
            "SimpleStokeProblemExact",
            "SineStokeProblemExact",
            "TransientStokeProblemExact",
            "Kovnaszy",
            "Airfoil",
            "Lshape",
            "TestProblem",
            "BilaplacianProblemWithSolution"
        ]
    }
]<|MERGE_RESOLUTION|>--- conflicted
+++ resolved
@@ -4160,14 +4160,11 @@
             "friction_forces",
             "velocity",
             "acceleration",
-<<<<<<< HEAD
             "scalar_values",
             "tensor_values",
             "discretization_order",
             "nodes"
-=======
             "forces"
->>>>>>> 2e82882e
         ],
         "doc": "Optional fields in the output"
     },
@@ -4214,7 +4211,6 @@
         "doc": "If true, write out accelerations"
     },
     {
-<<<<<<< HEAD
         "pointer": "/output/paraview/options/scalar_values",
         "default": true,
         "type": "bool",
@@ -4237,12 +4233,12 @@
         "default": true,
         "type": "bool",
         "doc": "If true, write out node order"
-=======
+    },
+    {
         "pointer": "/output/paraview/options/forces",
         "default": false,
         "type": "bool",
         "doc": "If true, write out all variational forces on the FE mesh "
->>>>>>> 2e82882e
     },
     {
         "pointer": "/output/data",

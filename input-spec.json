--- conflicted
+++ resolved
@@ -1143,11 +1143,7 @@
         "optional": [
             "discr_order_max",
             "isoparametric",
-<<<<<<< HEAD
             "periodic_basis",
-            "use_spline",
-=======
->>>>>>> 4dedf048
             "bc_method",
             "n_boundary_samples",
             "quadrature_order",
@@ -1174,21 +1170,12 @@
         "doc": "Forces geometric map basis to be the same degree as the main variable basis, irrespective of the degree associated with the geom. map degrees associated with the elements of the geometry."
     },
     {
-<<<<<<< HEAD
         "pointer": "/space/advanced/periodic_basis",
         "default": false,
         "type": "bool",
         "doc": "Use periodic basis when periodic boundary condition is applied."
     },
-    {
-        "pointer": "/space/advanced/use_spline",
-        "default": false,
-        "type": "bool",
-        "doc": "Use bi/triquadratic spline basis for quad/hex elements not adjacent to polyhedral elements, see 'PolySpline..' paper for details."
-    },
-    {
-=======
->>>>>>> 4dedf048
+    {        
         "pointer": "/space/advanced/bc_method",
         "default": "sample",
         "options": [
@@ -2146,12 +2133,8 @@
         "pointer": "/solver/nonlinear/x_delta",
         "default": 0,
         "type": "float",
-<<<<<<< HEAD
-        "doc": "Stopping criterion: minimal change of the variable x for the iterations to continue"
-=======
         "min": 0,
         "doc": "Stopping criterion: minimal change of the variables x for the iterations to continue. Computed as the L2 norm of x divide by the time step."
->>>>>>> 4dedf048
     },
     {
         "pointer": "/solver/nonlinear/grad_norm",
@@ -3855,7 +3838,6 @@
         "default": null,
         "type": "object",
         "optional": [
-<<<<<<< HEAD
             "enabled",
             "solver",
             "output",
@@ -3863,81 +3845,6 @@
             "functionals"
         ],
         "doc": "TODO"
-=======
-            "directory",
-            "log",
-            "json",
-            "restart_json",
-            "paraview",
-            "data",
-            "advanced",
-            "reference"
-        ],
-        "doc": "output settings"
-    },
-    {
-        "pointer": "/output/directory",
-        "default": "",
-        "type": "string",
-        "doc": "Directory for output files."
-    },
-    {
-        "pointer": "/output/log",
-        "default": null,
-        "type": "object",
-        "optional": [
-            "level",
-            "path",
-            "quiet"
-        ],
-        "doc": "Setting for the output log."
-    },
-    {
-        "pointer": "/output/log/level",
-        "type": "int",
-        "min": 0,
-        "max": 6,
-        "doc": "Level of logging, 0 trace, 1 debug, 2 info, 3 warning, 4 error, 5 critical, and 6 off."
-    },
-    {
-        "pointer": "/output/log/level",
-        "default": "debug",
-        "type": "string",
-        "options": [
-            "trace",
-            "debug",
-            "info",
-            "warning",
-            "error",
-            "critical",
-            "off"
-        ],
-        "doc": "Level of logging."
-    },
-    {
-        "pointer": "/output/log/path",
-        "default": "",
-        "type": "string",
-        "doc": "File where to save the log; empty string is output to terminal."
-    },
-    {
-        "pointer": "/output/log/quiet",
-        "default": false,
-        "type": "bool",
-        "doc": "Disable cout for logging."
-    },
-    {
-        "pointer": "/output/json",
-        "default": "",
-        "type": "string",
-        "doc": "File name for JSON output statistics on time/error/etc."
-    },
-    {
-        "pointer": "/output/restart_json",
-        "default": "",
-        "type": "string",
-        "doc": "File name for JSON output to restart the simulation."
->>>>>>> 4dedf048
     },
     {
         "pointer": "/optimization/output",
@@ -4566,7 +4473,10 @@
         "default": null,
         "type": "object",
         "optional": [
+            "directory",
+            "log",
             "json",
+            "restart_json",
             "paraview",
             "data",
             "advanced",
@@ -4575,10 +4485,67 @@
         "doc": "output settings"
     },
     {
+        "pointer": "/output/directory",
+        "default": "",
+        "type": "string",
+        "doc": "Directory for output files."
+    },
+    {
+        "pointer": "/output/log",
+        "default": null,
+        "type": "object",
+        "optional": [
+            "level",
+            "path",
+            "quiet"
+        ],
+        "doc": "Setting for the output log."
+    },
+    {
+        "pointer": "/output/log/level",
+        "type": "int",
+        "min": 0,
+        "max": 6,
+        "doc": "Level of logging, 0 trace, 1 debug, 2 info, 3 warning, 4 error, 5 critical, and 6 off."
+    },
+    {
+        "pointer": "/output/log/level",
+        "default": "debug",
+        "type": "string",
+        "options": [
+            "trace",
+            "debug",
+            "info",
+            "warning",
+            "error",
+            "critical",
+            "off"
+        ],
+        "doc": "Level of logging."
+    },
+    {
+        "pointer": "/output/log/path",
+        "default": "",
+        "type": "string",
+        "doc": "File where to save the log; empty string is output to terminal."
+    },
+    {
+        "pointer": "/output/log/quiet",
+        "default": false,
+        "type": "bool",
+        "doc": "Disable cout for logging."
+    },
+    {
         "pointer": "/output/json",
         "default": "",
         "type": "string",
-        "doc": "File name for json output statistics on time/error/etc."
+        "doc": "File name for JSON output statistics on time/error/etc."
+    },
+    {
+        "pointer": "/output/restart_json",
+        "default": "",
+        "type": "string",
+        "doc": "File name for JSON output to restart the simulation."
     },
     {
         "pointer": "/output/paraview",
